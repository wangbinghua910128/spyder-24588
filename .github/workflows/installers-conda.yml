--- conflicted
+++ resolved
@@ -57,50 +57,6 @@
   NOTARIZE: ${{ github.event_name == 'schedule' || github.event_name == 'release' || (github.event_name == 'workflow_dispatch' && inputs.pre) }}
 
 jobs:
-<<<<<<< HEAD
-=======
-  build-noarch-pkgs:
-    name: Build ${{ matrix.pkg }}
-    runs-on: ubuntu-latest
-    if: github.event_name == 'pull_request' || (github.event_name == 'workflow_dispatch' && ! inputs.pre)
-    strategy:
-      matrix:
-        pkg: ["python-lsp-server", "qtconsole"]
-        python-version: ["3.9"]
-    defaults:
-      run:
-        shell: bash -l {0}
-        working-directory: ${{ github.workspace }}/installers-conda
-    env:
-      DISTDIR: ${{ github.workspace }}/installers-conda/dist
-      pkg: ${{ matrix.pkg }}
-      artifact_name: ${{ matrix.pkg }}_${{ matrix.python-version }}
-
-    steps:
-      - name: Checkout Code
-        uses: actions/checkout@v4
-        with:
-          fetch-depth: 0
-
-      - name: Setup Build Environment
-        uses: mamba-org/setup-micromamba@v1
-        with:
-          environment-file: installers-conda/build-environment.yml
-          create-args: python=${{ matrix.python-version }}
-
-      - name: Build Conda Packages
-        run: python build_conda_pkgs.py --build $pkg
-
-      - name: Build Artifact
-        run: tar -a -C $CONDA_PREFIX -cf $PWD/${artifact_name}.tar.bz2 conda-bld
-
-      - name: Upload Artifact
-        uses: actions/upload-artifact@v4
-        with:
-          path: ${{ github.workspace }}/installers-conda/${{ env.artifact_name }}.tar.bz2
-          name: ${{ env.artifact_name }}
-
->>>>>>> 0b89c3d5
   build-matrix:
     name: Determine Build Matrix
     runs-on: ubuntu-latest
@@ -242,17 +198,9 @@
               mv $_codesign ${_codesign}.bak
           fi
 
-<<<<<<< HEAD
           ./certkeychain.sh "${MACOS_CERTIFICATE_PWD}" "${MACOS_CERTIFICATE}" "${MACOS_INSTALLER_CERTIFICATE}"
           CNAME=$(security find-identity -p codesigning -v | pcre2grep -o1 "\(([0-9A-Z]+)\)")
           echo "CNAME=$CNAME" >> $GITHUB_ENV
-=======
-      - name: Download Local Conda Packages
-        if: needs.build-noarch-pkgs.result == 'success'
-        uses: actions/download-artifact@v4
-        with:
-          path: ${{ env.ARTIFACTS_PATH }}
->>>>>>> 0b89c3d5
 
       - name: Load signing certificate (Windows)
         if: runner.os == 'Windows' && env.NOTARIZE == 'true'
@@ -359,12 +307,8 @@
           fi
 
       - name: Upload Artifact
-<<<<<<< HEAD
         if: env.IS_RELEASE == 'false'
-        uses: actions/upload-artifact@v3
-=======
         uses: actions/upload-artifact@v4
->>>>>>> 0b89c3d5
         with:
           path: ${{ env.PKG_GLOB }}*
           name: ${{ env.PKG_BASE_NAME }}
