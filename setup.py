--- conflicted
+++ resolved
@@ -228,14 +228,9 @@
     'pylint>=2.5.0,<3.1',
     'pylint-venv>=3.0.2',
     'pyls-spyder>=0.4.0',
-<<<<<<< HEAD
-    'pyqt5<5.16',
-    'pyqtwebengine<5.16',
-    'python-lsp-black>=1.2.0,<3.0.0',
-=======
     'pyqt5>=5.10,<5.16',
     'pyqtwebengine>=5.10,<5.16',
->>>>>>> f60290a1
+    'python-lsp-black>=1.2.0,<3.0.0',
     'python-lsp-server[all]>=1.8.0,<1.9.0',
     'pyuca>=1.2',
     'pyxdg>=0.26;platform_system=="Linux"',
