--- conflicted
+++ resolved
@@ -162,16 +162,6 @@
         self.dialog_manager = DialogManager()
 
         # --- Standard files handling
-<<<<<<< HEAD
-        self.std_poll_timer = None
-=======
-        self.stderr_obj = stderr_obj
-        self.stdout_obj = stdout_obj
-        self.fault_obj = fault_obj
-        if self.stderr_obj is not None or self.stdout_obj is not None:
-            self.shellwidget.executed.connect(self.poll_std_file_change)
-
->>>>>>> f1c88388
         self.start_successful = False
 
     def __del__(self):
@@ -387,10 +377,6 @@
 
     def start_std_poll(self):
         """Start polling std files"""
-        self.std_poll_timer = QTimer(self)
-        self.std_poll_timer.timeout.connect(self.poll_std_file_change)
-        self.std_poll_timer.setInterval(1000)
-        self.std_poll_timer.start()
         self.shellwidget.executed.connect(self.poll_std_file_change)
 
     def connect_kernel(self, kernel_handler):
@@ -412,20 +398,8 @@
             self.shellwidget.executed.disconnect(self.poll_std_file_change)
         except (TypeError, ValueError):
             pass
-<<<<<<< HEAD
-        if self.std_poll_timer is not None:
-            self.std_poll_timer.stop()
         if is_last_client and self.kernel_handler is not None:
             self.kernel_handler.remove_files()
-=======
-        if is_last_client:
-            if self.stderr_obj is not None:
-                self.stderr_obj.remove()
-            if self.stdout_obj is not None:
-                self.stdout_obj.remove()
-            if self.fault_obj is not None:
-                self.fault_obj.remove()
->>>>>>> f1c88388
 
     @Slot()
     def poll_std_file_change(self):
