--- conflicted
+++ resolved
@@ -187,16 +187,6 @@
         # Set the initial current working directory in the kernel
         self._set_initial_cwd_in_kernel()
 
-<<<<<<< HEAD
-        # It's necessary to do this at this point to avoid giving
-        # focus to _control at startup.
-        self._connect_control_signals()
-=======
-        self.shellwidget.sig_prompt_ready.disconnect(
-            self._when_prompt_is_ready)
-        self.shellwidget.sig_remote_execute.disconnect(
-            self._when_prompt_is_ready)
-
         # Notes:
         # 1. It's necessary to do this at this point to avoid giving focus to
         #    _control at startup.
@@ -205,7 +195,6 @@
             self._connect_control_signals()
         except RuntimeError:
             pass
->>>>>>> 8ce602cd
 
         if self.give_focus:
             self.shellwidget._control.setFocus()
