# -*- coding: utf-8 -*-
#
# Copyright © Spyder Project Contributors
# Licensed under the terms of the MIT License
# (see spyder/__init__.py for details)

"""
Kernel spec for Spyder kernels
"""

# Standard library imports
import logging
import os
import os.path as osp
import sys

# Third party imports
from jupyter_client.kernelspec import KernelSpec

# Local imports
from spyder.api.config.mixins import SpyderConfigurationAccessor
from spyder.api.translations import _
from spyder.config.base import (get_safe_mode, is_conda_based_app,
                                running_under_pytest)
from spyder.plugins.ipythonconsole import (
    SPYDER_KERNELS_CONDA, SPYDER_KERNELS_PIP, SPYDER_KERNELS_VERSION,
    SpyderKernelError)
from spyder.utils.conda import (add_quotes, get_conda_env_path, is_conda_env,
                                find_conda)
from spyder.utils.environ import clean_env
from spyder.utils.misc import get_python_executable
from spyder.utils.programs import is_python_interpreter, is_module_installed

# Constants
HERE = os.path.abspath(os.path.dirname(__file__))
logger = logging.getLogger(__name__)
ERROR_SPYDER_KERNEL_INSTALLED = _(
    "The Python environment or installation whose interpreter is located at"
    "<pre>"
    "    <tt>{0}</tt>"
    "</pre>"
    "doesn't have <tt>spyder-kernels</tt> version <tt>{1}</tt> installed. "
    "Without this module and specific version is not possible for Spyder to "
    "create a console for you.<br><br>"
    "You can install it by activating your environment (if necessary) and "
    "then running in a system terminal:"
    "<pre>"
    "    <tt>{2}</tt>"
    "</pre>"
    "or"
    "<pre>"
    "    <tt>{3}</tt>"
    "</pre>")


def is_different_interpreter(pyexec):
    """Check that pyexec is a different interpreter from sys.executable."""
    # Paths may be symlinks
    real_pyexe = osp.realpath(pyexec)
    real_sys_exe = osp.realpath(sys.executable)
    executable_validation = osp.basename(real_pyexe).startswith('python')
    directory_validation = osp.dirname(real_pyexe) != osp.dirname(real_sys_exe)
    return directory_validation and executable_validation


def get_activation_script(quote=False):
    """
    Return path for bash/batch conda activation script to run spyder-kernels.

    If `quote` is True, then quotes are added if spaces are found in the path.
    """
    scripts_folder_path = os.path.join(os.path.dirname(HERE), 'scripts')
    if os.name == 'nt':
        script = 'conda-activate.bat'
    else:
        script = 'conda-activate.sh'

    script_path = os.path.join(scripts_folder_path, script)

    if quote:
        script_path = add_quotes(script_path)

    return script_path


def has_spyder_kernels(pyexec):
    """Check if env has spyder kernels."""
    return is_module_installed(
        'spyder_kernels',
        version=SPYDER_KERNELS_VERSION,
        interpreter=pyexec)


HERE = osp.dirname(os.path.realpath(__file__))


class SpyderKernelSpec(KernelSpec, SpyderConfigurationAccessor):
    """Kernel spec for Spyder kernels"""

    CONF_SECTION = 'ipython_console'

    def __init__(self, is_cython=False, is_pylab=False,
                 is_sympy=False, path_to_custom_interpreter=None,
                 **kwargs):
        super(SpyderKernelSpec, self).__init__(**kwargs)
        self.is_cython = is_cython
        self.is_pylab = is_pylab
        self.is_sympy = is_sympy
        self.path_to_custom_interpreter = path_to_custom_interpreter
        self.display_name = 'Python 3 (Spyder)'
        self.language = 'python3'
        self.resource_dir = ''

    @property
    def argv(self):
        """Command to start kernels"""
        # Python interpreter used to start kernels
        if (
            self.get_conf('default', section='main_interpreter')
            and not self.path_to_custom_interpreter
        ):
            pyexec = get_python_executable()
        else:
            pyexec = self.get_conf('executable', section='main_interpreter')
            if self.path_to_custom_interpreter:
                pyexec = self.path_to_custom_interpreter
            if not has_spyder_kernels(pyexec):
                raise SpyderKernelError(
                    ERROR_SPYDER_KERNEL_INSTALLED.format(
                        pyexec,
                        SPYDER_KERNELS_VERSION,
                        SPYDER_KERNELS_CONDA,
                        SPYDER_KERNELS_PIP
                    )
                )
                return
            if not is_python_interpreter(pyexec):
                pyexec = get_python_executable()
                self.set_conf('executable', '', section='main_interpreter')
                self.set_conf('default', True, section='main_interpreter')
                self.set_conf('custom', False, section='main_interpreter')

        # Part of spyder-ide/spyder#11819
        is_different = is_different_interpreter(pyexec)

        # Command used to start kernels
        kernel_cmd = [
            pyexec,
            '-m', 'spyder_kernels.console',
            '-f', '{connection_file}'
        ]

        if is_different and is_conda_env(pyexec=pyexec):
<<<<<<< HEAD
            # If executable is a conda environment and different from Spyder's
            # runtime environment, we need to activate the environment to run
            # spyder-kernels
            kernel_cmd[:0] = [
                find_conda(), 'run',
                '-p', get_conda_env_path(pyexec),
=======
            # If this is a conda environment we need to call an intermediate
            # activation script to correctly activate the spyder-kernel

            # If changes are needed on this section make sure you also update
            # the activation scripts at spyder/plugins/ipythonconsole/scripts/
            kernel_cmd = [
                get_activation_script(),  # This is bundled with Spyder
                get_conda_activation_script(),
                get_conda_env_path(pyexec),  # Might be external
                pyexec,
                '{connection_file}',
            ]
        else:
            kernel_cmd = [
                pyexec,
                # This is necessary to avoid a spurious message on Windows.
                # Fixes spyder-ide/spyder#20800.
                '-Xfrozen_modules=off',
                '-m',
                'spyder_kernels.console',
                '-f',
                '{connection_file}'
>>>>>>> 59d547ac
            ]

        logger.info('Kernel command: {}'.format(kernel_cmd))

        return kernel_cmd

    @property
    def env(self):
        """Env vars for kernels"""
        default_interpreter = self.get_conf(
            'default', section='main_interpreter')
        env_vars = os.environ.copy()

        # Avoid IPython adding the virtualenv on which Spyder is running
        # to the kernel sys.path
        env_vars.pop('VIRTUAL_ENV', None)

        # Do not pass PYTHONPATH to kernels directly, spyder-ide/spyder#13519
        env_vars.pop('PYTHONPATH', None)

        # List of paths declared by the user, plus project's path, to
        # add to PYTHONPATH
        pathlist = self.get_conf(
            'spyder_pythonpath', default=[], section='pythonpath_manager')
        pypath = os.pathsep.join(pathlist)

        # List of modules to exclude from our UMR
        umr_namelist = self.get_conf(
            'umr/namelist', section='main_interpreter')

        # Environment variables that we need to pass to the kernel
        env_vars.update({
            'SPY_EXTERNAL_INTERPRETER': (not default_interpreter
                or self.path_to_custom_interpreter),
            'SPY_UMR_ENABLED': self.get_conf(
                'umr/enabled', section='main_interpreter'),
            'SPY_UMR_VERBOSE': self.get_conf(
                'umr/verbose', section='main_interpreter'),
            'SPY_UMR_NAMELIST': ','.join(umr_namelist),
            'SPY_RUN_LINES_O': self.get_conf('startup/run_lines'),
            'SPY_PYLAB_O': self.get_conf('pylab'),
            'SPY_BACKEND_O': self.get_conf('pylab/backend'),
            'SPY_AUTOLOAD_PYLAB_O': self.get_conf('pylab/autoload'),
            'SPY_FORMAT_O': self.get_conf('pylab/inline/figure_format'),
            'SPY_BBOX_INCHES_O': self.get_conf('pylab/inline/bbox_inches'),
            'SPY_RESOLUTION_O': self.get_conf('pylab/inline/resolution'),
            'SPY_WIDTH_O': self.get_conf('pylab/inline/width'),
            'SPY_HEIGHT_O': self.get_conf('pylab/inline/height'),
            'SPY_USE_FILE_O': self.get_conf('startup/use_run_file'),
            'SPY_RUN_FILE_O': self.get_conf('startup/run_file'),
            'SPY_AUTOCALL_O': self.get_conf('autocall'),
            'SPY_GREEDY_O': self.get_conf('greedy_completer'),
            'SPY_JEDI_O': self.get_conf('jedi_completer'),
            'SPY_SYMPY_O': self.get_conf('symbolic_math'),
            'SPY_TESTING': running_under_pytest() or get_safe_mode(),
            'SPY_HIDE_CMD': self.get_conf('hide_cmd_windows'),
            'SPY_PYTHONPATH': pypath
        })

        if self.is_pylab is True:
            env_vars['SPY_AUTOLOAD_PYLAB_O'] = True
            env_vars['SPY_SYMPY_O'] = False
            env_vars['SPY_RUN_CYTHON'] = False
        if self.is_sympy is True:
            env_vars['SPY_AUTOLOAD_PYLAB_O'] = False
            env_vars['SPY_SYMPY_O'] = True
            env_vars['SPY_RUN_CYTHON'] = False
        if self.is_cython is True:
            env_vars['SPY_AUTOLOAD_PYLAB_O'] = False
            env_vars['SPY_SYMPY_O'] = False
            env_vars['SPY_RUN_CYTHON'] = True

        # App considerations
        # ??? Do we need this?
        if is_conda_based_app() and default_interpreter:
            # See spyder-ide/spyder#16927
            # See spyder-ide/spyder#16828
            # See spyder-ide/spyder#17552
            env_vars['PYDEVD_DISABLE_FILE_VALIDATION'] = 1

        # Remove this variable because it prevents starting kernels for
        # external interpreters when present.
        # Fixes spyder-ide/spyder#13252
        env_vars.pop('PYTHONEXECUTABLE', None)

        # Making all env_vars strings
        clean_env_vars = clean_env(env_vars)

        return clean_env_vars<|MERGE_RESOLUTION|>--- conflicted
+++ resolved
@@ -146,42 +146,20 @@
         # Command used to start kernels
         kernel_cmd = [
             pyexec,
+            # This is necessary to avoid a spurious message on Windows.
+            # Fixes spyder-ide/spyder#20800.
+            '-Xfrozen_modules=off',
             '-m', 'spyder_kernels.console',
             '-f', '{connection_file}'
         ]
 
         if is_different and is_conda_env(pyexec=pyexec):
-<<<<<<< HEAD
             # If executable is a conda environment and different from Spyder's
             # runtime environment, we need to activate the environment to run
             # spyder-kernels
             kernel_cmd[:0] = [
                 find_conda(), 'run',
                 '-p', get_conda_env_path(pyexec),
-=======
-            # If this is a conda environment we need to call an intermediate
-            # activation script to correctly activate the spyder-kernel
-
-            # If changes are needed on this section make sure you also update
-            # the activation scripts at spyder/plugins/ipythonconsole/scripts/
-            kernel_cmd = [
-                get_activation_script(),  # This is bundled with Spyder
-                get_conda_activation_script(),
-                get_conda_env_path(pyexec),  # Might be external
-                pyexec,
-                '{connection_file}',
-            ]
-        else:
-            kernel_cmd = [
-                pyexec,
-                # This is necessary to avoid a spurious message on Windows.
-                # Fixes spyder-ide/spyder#20800.
-                '-Xfrozen_modules=off',
-                '-m',
-                'spyder_kernels.console',
-                '-f',
-                '{connection_file}'
->>>>>>> 59d547ac
             ]
 
         logger.info('Kernel command: {}'.format(kernel_cmd))
