--- conflicted
+++ resolved
@@ -12,21 +12,16 @@
 """
 
 # Standard library imports
-import sys
 import functools
 import inspect
 import logging
+import sys
 from typing import List, Union
 import weakref
 
 # Third-party imports
 from packaging.version import parse
-<<<<<<< HEAD
-from pkg_resources import iter_entry_points
 from qtpy.QtCore import QRecursiveMutex, QMutexLocker, QTimer, Slot, Signal
-=======
-from qtpy.QtCore import QMutex, QMutexLocker, QTimer, Slot, Signal
->>>>>>> b6102294
 
 # Local imports
 from spyder.api.plugins import SpyderPluginV2, Plugins
