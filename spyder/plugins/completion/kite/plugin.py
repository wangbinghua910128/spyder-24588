--- conflicted
+++ resolved
@@ -18,12 +18,9 @@
 from spyder.utils.programs import run_program
 from spyder.api.completion import SpyderCompletionPlugin
 from spyder.plugins.completion.kite.client import KiteClient
-<<<<<<< HEAD
 from spyder.plugins.completion.kite.status import KiteStatus
-=======
 from spyder.plugins.completion.kite.utils.status import (
     check_if_kite_running, check_if_kite_installed)
->>>>>>> 3aba3212
 
 
 logger = logging.getLogger(__name__)
@@ -31,9 +28,6 @@
 
 class KiteCompletionPlugin(SpyderCompletionPlugin):
     COMPLETION_CLIENT_NAME = 'kite'
-    NOT_INSTALLED = 'Not installed'
-    RUNNING = 'Running'
-    NOT_RUNNING = 'Not running'
 
     def __init__(self, parent):
         SpyderCompletionPlugin.__init__(self, parent)
@@ -42,7 +36,7 @@
         self.client = KiteClient(None, enable_code_snippets)
         self.kite_process = None
         statusbar = parent.statusBar()  # MainWindow status bar
-        self.kite_status = KiteStatus(None, statusbar, self)
+        self.kite_status = KiteStatus(None, statusbar)
         self.client.sig_client_started.connect(self.http_client_ready)
         self.client.sig_response_ready.connect(
             functools.partial(self.sig_response_ready.emit,
@@ -76,74 +70,6 @@
         if self.kite_process is not None:
             self.kite_process.kill()
 
-<<<<<<< HEAD
-    def _check_if_kite_installed(self):
-        path = ''
-        if os.name == 'nt':
-            path = 'C:\\Program Files\\Kite\\kited.exe'
-        elif sys.platform.startswith('linux'):
-            path = osp.expanduser('~/.local/share/kite/kited')
-        elif sys.platform == 'darwin':
-            path = self._locate_kite_darwin()
-        return osp.exists(osp.realpath(path)), path
-
-    def _check_if_kite_running(self):
-        running = False
-        for proc in psutil.process_iter(attrs=['pid', 'name', 'username']):
-            if self._is_proc_kite(proc):
-                logger.debug('Kite process already '
-                             'running with PID {0}'.format(proc.pid))
-                running = True
-                break
-        return running
-
-    @staticmethod
-    def _locate_kite_darwin():
-        """
-        Looks up where Kite.app is installed on macOS systems. The bundle ID
-        is checked first and if nothing is found or an error occurs, the
-        default path is used.
-        """
-        default_path = '/Applications/Kite.app'
-        path = None
-        try:
-            out = subprocess.check_output(
-                ['mdfind', 'kMDItemCFBundleIdentifier="com.kite.Kite"'])
-            installed = len(out) > 0
-            path = (out.decode('utf-8', 'replace').strip().split('\n')[0]
-                    if installed else default_path)
-        except (subprocess.CalledProcessError, UnicodeDecodeError) as ex:
-            # Use the default path
-            path = default_path
-        finally:
-            return path
-
-    @staticmethod
-    def _is_proc_kite(proc):
-        try:
-            # This is raising `ZombieProcess: psutil.ZombieProcess` on OSX
-            # if kite is not running.
-            name = proc.name()
-        except Exception:
-            name = ''
-
-        if os.name == 'nt' or sys.platform.startswith('linux'):
-            is_kite = 'kited' in name
-        else:
-            is_kite = 'Kite' == name
-
-        return is_kite
-
-    def status(self):
-        """Kite completions status: Not installed, Running, Not running."""
-        if not self._check_if_kite_installed():
-            return self.NOT_INSTALLED
-        elif self._check_if_kite_running():
-            return self.RUNNING
-        elif self:
-            return self.NOT_RUNNING
-=======
     def update_configuration(self):
         enable_code_snippets = CONF.get('lsp-server', 'code_snippets')
-        self.client.enable_code_snippets = enable_code_snippets
->>>>>>> 3aba3212
+        self.client.enable_code_snippets = enable_code_snippets