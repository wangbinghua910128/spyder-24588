--- conflicted
+++ resolved
@@ -74,13 +74,11 @@
             response = ['python']
         return response
 
-<<<<<<< HEAD
     def get_onboarding_file(self):
         verb, url = KITE_ENDPOINTS.ONBOARDING_ENDPOINT
         success, response = self.perform_http_request(verb, url)
         return response
 
-=======
     def _get_status(self, filename):
         """Perform a request to get kite status for a file."""
         if filename:
@@ -100,7 +98,6 @@
         else:
             self.sig_status_response_ready[dict].emit(kite_status)
 
->>>>>>> 3fceb93c
     def perform_http_request(self, verb, url, params=None):
         response = None
         http_method = getattr(self.endpoint, verb)
