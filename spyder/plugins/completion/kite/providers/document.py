--- conflicted
+++ resolved
@@ -104,8 +104,9 @@
     @handles(LSPRequestTypes.DOCUMENT_COMPLETION)
     def convert_completion_request(self, response):
         logger.debug(response)
+        if response is None:
+           return {'params': []}
         spyder_completions = []
-<<<<<<< HEAD
         completions = response['completions']
         if completions is not None:
             for completion in completions:
@@ -134,21 +135,6 @@
                             'documentation': children['documentation']['text']
                         }
                         spyder_completions.append(child_entry)
-=======
-        if response is not None:
-            completions = response['completions']
-            if completions is not None:
-                for completion in completions:
-                    entry = {
-                        'kind': KITE_DOCUMENT_TYPES.get(
-                            completion['hint'], CompletionItemKind.TEXT),
-                        'insertText': completion['snippet']['text'],
-                        'filterText': completion['display'],
-                        'sortText': completion['display'][0],
-                        'documentation': completion['documentation']['text']
-                    }
-                    spyder_completions.append(entry)
->>>>>>> 4420075f
         return {'params': spyder_completions}
 
     @send_request(method=LSPRequestTypes.DOCUMENT_HOVER)
@@ -170,23 +156,17 @@
 
     @handles(LSPRequestTypes.DOCUMENT_HOVER)
     def process_hover(self, response):
-<<<<<<< HEAD
         # logger.debug(response)
         text = None
-=======
         logger.debug(response)
->>>>>>> 4420075f
         if response is not None:
             report = response['report']
             text = report['description_text']
             if len(text) == 0:
                 text = None
-<<<<<<< HEAD
-=======
         else:
             text = None
 
->>>>>>> 4420075f
         return {'params': text}
 
     @send_request(method=LSPRequestTypes.DOCUMENT_SIGNATURE)
