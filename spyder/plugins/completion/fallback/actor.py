
# -*- coding: utf-8 -*-

# Copyright © Spyder Project Contributors
# Licensed under the terms of the MIT License
# (see spyder/__init__.py for details)

"""
Fallback completion actor.

This takes a plain text/source file and returns the individual words
written on it and the keywords associated by Pygments to the
programming language of that file.
"""

# Standard library imports
import logging

# Qt imports
from qtpy.QtCore import QObject, QThread, QMutex, QMutexLocker, Signal, Slot

# Other imports
from pygments.lexers import get_lexer_by_name
from diff_match_patch import diff_match_patch

# Local imports
from spyder.plugins.completion.languageserver import CompletionItemKind
from spyder.plugins.completion.languageserver import LSPRequestTypes
from spyder.plugins.completion.fallback.utils import get_keywords, get_words


FALLBACK_COMPLETION = "Fallback"

logger = logging.getLogger(__name__)


class FallbackActor(QObject):
    #: Signal emitted when the Thread is ready
    sig_fallback_ready = Signal()
    sig_set_tokens = Signal(int, dict)
    sig_mailbox = Signal(dict)

    def __init__(self, parent):
        QObject.__init__(self)
        self.stopped = False
        self.daemon = True
        self.mutex = QMutex()
        self.file_tokens = {}
        self.diff_patch = diff_match_patch()
        self.thread = QThread()
        self.moveToThread(self.thread)

        self.thread.started.connect(self.started)
        self.sig_mailbox.connect(self.handle_msg)

    def tokenize(self, text, language):
        """
        Return all tokens in `text` and all keywords associated by
        Pygments to `language`.
        """
        try:
            lexer = get_lexer_by_name(language)
            keywords = get_keywords(lexer)
        except Exception:
            keywords = []
        keyword_set = set(keywords)
        keywords = [{'kind': CompletionItemKind.KEYWORD,
                     'insertText': keyword,
                     'label': keyword,
<<<<<<< HEAD
                     'sortText': keyword,
                     'filterText': keyword, 'documentation': ''}
=======
                     'sortText': u'zz{0}'.format(keyword[0].lower()),
                     'filterText': keyword, 'documentation': '',
                     'provider': FALLBACK_COMPLETION}
>>>>>>> 57c98ad9
                    for keyword in keywords]
        # logger.debug(keywords)
        # tokens = list(lexer.get_tokens(text))
        # logger.debug(tokens)
        tokens = get_words(text, language)
        tokens = [{'kind': CompletionItemKind.TEXT, 'insertText': token,
                   'label': token,
<<<<<<< HEAD
                   'sortText': token,
                   'filterText': token, 'documentation': ''}
=======
                   'sortText': u'zz{0}'.format(token[0].lower()),
                   'filterText': token, 'documentation': '',
                   'provider': FALLBACK_COMPLETION}
>>>>>>> 57c98ad9
                  for token in tokens]
        for token in tokens:
            if token['insertText'] not in keyword_set:
                keywords.append(token)
        return keywords

    def stop(self):
        """Stop actor."""
        with QMutexLocker(self.mutex):
            logger.debug("Fallback plugin stopping...")
            self.thread.quit()

    def start(self):
        """Start thread."""
        self.thread.start()

    def started(self):
        """Thread started."""
        logger.debug('Fallback plugin starting...')
        self.sig_fallback_ready.emit()

    @Slot(dict)
    def handle_msg(self, message):
        """Handle one message"""
        msg_type, _id, file, msg = [
            message[k] for k in ('type', 'id', 'file', 'msg')]
        logger.debug('Got request id {0}: {1} for file {2}'.format(
            _id, msg_type, file))
        if msg_type == LSPRequestTypes.DOCUMENT_DID_OPEN:
            self.file_tokens[file] = {
                'text': msg['text'], 'language': msg['language']}
        elif msg_type == LSPRequestTypes.DOCUMENT_DID_CHANGE:
            if file not in self.file_tokens:
                self.file_tokens[file] = {
                    'text': '', 'language': msg['language']}
            diff = msg['diff']
            text = self.file_tokens[file]
            text, _ = self.diff_patch.patch_apply(
                diff, text['text'])
            self.file_tokens[file]['text'] = text
        elif msg_type == LSPRequestTypes.DOCUMENT_DID_CLOSE:
            self.file_tokens.pop(file, {})
        elif msg_type == LSPRequestTypes.DOCUMENT_COMPLETION:
            tokens = []
            if file in self.file_tokens:
                text_info = self.file_tokens[file]
                tokens = self.tokenize(
                    text_info['text'], text_info['language'])
            tokens = {'params': tokens}
            self.sig_set_tokens.emit(_id, tokens)<|MERGE_RESOLUTION|>--- conflicted
+++ resolved
@@ -67,14 +67,11 @@
         keywords = [{'kind': CompletionItemKind.KEYWORD,
                      'insertText': keyword,
                      'label': keyword,
-<<<<<<< HEAD
                      'sortText': keyword,
-                     'filterText': keyword, 'documentation': ''}
-=======
-                     'sortText': u'zz{0}'.format(keyword[0].lower()),
-                     'filterText': keyword, 'documentation': '',
-                     'provider': FALLBACK_COMPLETION}
->>>>>>> 57c98ad9
+                     'filterText': keyword,
+                     'documentation': '',
+                     'provider': FALLBACK_COMPLETION,
+                    }
                     for keyword in keywords]
         # logger.debug(keywords)
         # tokens = list(lexer.get_tokens(text))
@@ -82,14 +79,11 @@
         tokens = get_words(text, language)
         tokens = [{'kind': CompletionItemKind.TEXT, 'insertText': token,
                    'label': token,
-<<<<<<< HEAD
                    'sortText': token,
-                   'filterText': token, 'documentation': ''}
-=======
-                   'sortText': u'zz{0}'.format(token[0].lower()),
-                   'filterText': token, 'documentation': '',
-                   'provider': FALLBACK_COMPLETION}
->>>>>>> 57c98ad9
+                   'filterText': token,
+                   'documentation': '',
+                   'provider': FALLBACK_COMPLETION,
+                  }
                   for token in tokens]
         for token in tokens:
             if token['insertText'] not in keyword_set:
