# -*- coding: utf-8 -*-
#
# Copyright © Spyder Project Contributors
# Licensed under the terms of the MIT License
# (see spyder/__init__.py for details)

"""
Main menu Plugin.
"""

# Standard library imports
from collections import OrderedDict
import sys

# Third party imports
from qtpy.QtGui import QKeySequence
from qtpy.QtWidgets import QMenu

# Local imports
from spyder.api.exceptions import SpyderAPIError
from spyder.api.plugins import Plugins, SpyderPluginV2, SpyderDockablePlugin
from spyder.api.translations import get_translation
from spyder.api.widgets.menus import MENU_SEPARATOR
from spyder.plugins.mainmenu.api import (
    ApplicationMenu, ApplicationMenus, HelpMenuSections)
from spyder.utils.qthelpers import add_actions, set_menu_icons

# Localization
_ = get_translation('spyder')


class MainMenu(SpyderPluginV2):
    NAME = 'mainmenu'
    CONF_SECTION = NAME
    CONF_FILE = False

    def get_name(self):
        return _('Main menus')

    def get_icon(self):
        return self.create_icon('genprefs')

    def get_description(self):
        return _('Provide main application menu management.')

    def register(self):
        # Reference holder dict for the menus
        self._APPLICATION_MENUS = OrderedDict()
        # Create Application menus using plugin public API
        # FIXME: Migrated menus need to have 'dynamic=True' (default value) to
        # work on Mac. Remove the 'dynamic' kwarg when migrating a menu!
        create_app_menu = self.create_application_menu
        create_app_menu(ApplicationMenus.File, _("&File"))
        create_app_menu(ApplicationMenus.Edit, _("&Edit"), dynamic=False)
        create_app_menu(ApplicationMenus.Search, _("&Search"), dynamic=False)
        create_app_menu(ApplicationMenus.Source, _("Sour&ce"), dynamic=False)
        create_app_menu(ApplicationMenus.Run, _("&Run"), dynamic=False)
        create_app_menu(ApplicationMenus.Debug, _("&Debug"), dynamic=False)
        create_app_menu(ApplicationMenus.Consoles, _("C&onsoles"))
        create_app_menu(
            ApplicationMenus.Projects, _("&Projects"))
        create_app_menu(ApplicationMenus.Tools, _("&Tools"))
        create_app_menu(ApplicationMenus.View, _("&View"))
        create_app_menu(ApplicationMenus.Help, _("&Help"))

    # --- Private methods
    # ------------------------------------------------------------------------

    def _show_shortcuts(self, menu):
        """
        Show action shortcuts in menu.

        Parameters
        ----------
        menu: SpyderMenu
            Instance of a spyder menu.
        """
        menu_actions = menu.actions()
        for action in menu_actions:
            if getattr(action, '_shown_shortcut', False):
                # This is a SpyderAction
                if action._shown_shortcut is not None:
                    action.setShortcut(action._shown_shortcut)
            elif action.menu() is not None:
                # This is submenu, so we need to call this again
                self._show_shortcuts(action.menu())
            else:
                # We don't need to do anything for other elements
                continue

    def _hide_shortcuts(self, menu):
        """
        Hide action shortcuts in menu.

        Parameters
        ----------
        menu: SpyderMenu
            Instance of a spyder menu.
        """
        menu_actions = menu.actions()
        for action in menu_actions:
            if getattr(action, '_shown_shortcut', False):
                # This is a SpyderAction
                if action._shown_shortcut is not None:
                    action.setShortcut(QKeySequence())
            elif action.menu() is not None:
                # This is submenu, so we need to call this again
                self._hide_shortcuts(action.menu())
            else:
                # We don't need to do anything for other elements
                continue

    def _hide_options_menus(self):
        """Hide options menu when menubar is pressed in macOS."""
        for _plugin_id, plugin in self.main._PLUGINS.items():
            if isinstance(plugin, SpyderDockablePlugin):
                if plugin.CONF_SECTION == 'editor':
                    editorstack = self.editor.get_current_editorstack()
                    editorstack.menu.hide()
                else:
                    try:
                        # New API
                        plugin.options_menu.hide()
                    except AttributeError:
                        # Old API
                        plugin._options_menu.hide()

    def _setup_menus(self):
        """Setup menus."""
        # Show and hide shortcuts and icons in menus for macOS
        if sys.platform == 'darwin':
            for menu_id in self._APPLICATION_MENUS:
                menu = self._APPLICATION_MENUS[menu_id]
                if menu is not None:
                    menu.aboutToShow.connect(
                        lambda menu=menu: self._show_shortcuts(menu))
                    menu.aboutToHide.connect(
                        lambda menu=menu: self._hide_shortcuts(menu))
                    menu.aboutToShow.connect(
                        lambda menu=menu: set_menu_icons(menu, False))
                    menu.aboutToShow.connect(self._hide_options_menus)

    # --- Public API
    # ------------------------------------------------------------------------
    def create_application_menu(self, menu_id, title, dynamic=True):
        """
        Create a Spyder application menu.

        Parameters
        ----------
        menu_id: str
            The menu unique identifier string.
        title: str
            The localized menu title to be displayed.
        """
        if menu_id in self._APPLICATION_MENUS:
            raise SpyderAPIError(
                'Menu with id "{}" already added!'.format(menu_id))

        menu = ApplicationMenu(self.main, title, dynamic=dynamic)
        menu.menu_id = menu_id
        if menu_id == ApplicationMenus.Projects:
            menu.setObjectName('checkbox-padding')

        self._APPLICATION_MENUS[menu_id] = menu
        self.main.menuBar().addMenu(menu)

        # Show and hide shortcuts and icons in menus for macOS
        if sys.platform == 'darwin':
            menu.aboutToShow.connect(
                lambda menu=menu: self._show_shortcuts(menu))
            menu.aboutToHide.connect(
                lambda menu=menu: self._hide_shortcuts(menu))
            menu.aboutToShow.connect(
                lambda menu=menu: set_menu_icons(menu, False))
            menu.aboutToShow.connect(self._hide_options_menus)

        return menu

    def add_item_to_application_menu(self, item, menu=None, menu_id=None,
                                     section=None, before=None,
                                     before_section=None):
        """
        Add action or widget `item` to given application menu `section`.

        Parameters
        ----------
        item: SpyderAction or SpyderMenu
            The item to add to the `menu`.
        menu: ApplicationMenu or None
            Instance of a Spyder application menu.
        menu_id: str or None
            The application menu unique string identifier.
        section: str or None
            The section id in which to insert the `item` on the `menu`.
        before: SpyderAction/SpyderMenu or None
            Make the item appear before another given item.
        before_section: Section or None
            Make the item section (if provided) appear before another
            given section.

        Notes
        -----
        Must provide a `menu` or a `menu_id`.
        """
        if menu and menu_id:
            raise SpyderAPIError('Must provide only menu or menu_id!')

        if menu is None and menu_id is None:
            raise SpyderAPIError('Must provide at least menu or menu_id!')

        if menu and not isinstance(menu, ApplicationMenu):
            raise SpyderAPIError('Not an `ApplicationMenu`!')

        if menu_id and menu_id not in self._APPLICATION_MENUS:
            raise SpyderAPIError('{} is not a valid menu_id'.format(menu_id))

        # TODO: For now just add the item to the bottom for non-migrated menus.
        #       Temporal solution while migration is complete
        app_menu_actions = {
            ApplicationMenus.Edit: self._main.edit_menu_actions,
            ApplicationMenus.Search: self._main.search_menu_actions,
            ApplicationMenus.Source: self._main.source_menu_actions,
            ApplicationMenus.Run: self._main.run_menu_actions,
            ApplicationMenus.Debug: self._main.debug_menu_actions,
<<<<<<< HEAD
            ApplicationMenus.Consoles: self._main.consoles_menu_actions
=======
            ApplicationMenus.Projects: self._main.projects_menu_actions,
>>>>>>> 81520b7e
        }

        menu_id = menu_id if menu_id else menu.menu_id
        menu = menu if menu else self.get_application_menu(menu_id)

        if menu_id in app_menu_actions:
            actions = app_menu_actions[menu_id]
            actions.append(MENU_SEPARATOR)
            actions.append(item)
        else:
            menu.add_action(item, section=section, before=before,
                            before_section=before_section)

    def get_application_menu(self, menu_id):
        """
        Return an application menu by menu unique id.

        Parameters
        ----------
        menu_id: ApplicationMenu
            The menu unique identifier string.
        """
        if menu_id not in self._APPLICATION_MENUS:
            raise SpyderAPIError(
                'Application menu "{0}" not found! Available '
                'menus are: {1}'.format(
                    menu_id, list(self._APPLICATION_MENUS.keys()))
            )

        return self._APPLICATION_MENUS[menu_id]<|MERGE_RESOLUTION|>--- conflicted
+++ resolved
@@ -223,11 +223,8 @@
             ApplicationMenus.Source: self._main.source_menu_actions,
             ApplicationMenus.Run: self._main.run_menu_actions,
             ApplicationMenus.Debug: self._main.debug_menu_actions,
-<<<<<<< HEAD
             ApplicationMenus.Consoles: self._main.consoles_menu_actions
-=======
             ApplicationMenus.Projects: self._main.projects_menu_actions,
->>>>>>> 81520b7e
         }
 
         menu_id = menu_id if menu_id else menu.menu_id
