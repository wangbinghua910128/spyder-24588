<<<<<<< HEAD
# -*- coding: utf-8 -*-
#
# Copyright © Spyder Project Contributors
# Licensed under the terms of the MIT License
# (see spyder/__init__.py for details)

"""
Default layout definitions.
"""

# Third party imports
from qtpy.QtCore import QRect, QRectF, Qt
from qtpy.QtWidgets import (QApplication, QDockWidget, QGridLayout,
                            QMainWindow, QPlainTextEdit, QWidget)

# Local imports
from spyder.api.plugins import Plugins
from spyder.api.translations import get_translation
from spyder.plugins.layout.api import BaseGridLayoutType


# Localization
_ = get_translation("spyder")


class DefaultLayouts:
    SpyderLayout = "Spyder Default Layout"
    HorizontalSplitLayout = "Horizontal split"
    VerticalSplitLayout = "Vertical split"
    RLayout = "Rstudio layout"
    MatlabLayout = "Matlab layout"


class SpyderLayout(BaseGridLayoutType):
    ID = DefaultLayouts.SpyderLayout

    def __init__(self, parent_plugin):
        super().__init__(parent_plugin)

        self.add_area(
            [Plugins.Projects],
            row=0,
            column=0,
            row_span=2,
            visible=False,
        )
        self.add_area(
            [Plugins.Editor],
            row=0,
            column=1,
            row_span=2,
        )
        self.add_area(
            [Plugins.OutlineExplorer],
            row=0,
            column=2,
            row_span=2,
            visible=False,
        )
        self.add_area(
            [Plugins.Help, Plugins.VariableExplorer,
             Plugins.FramesExplorer, Plugins.Plots,
             Plugins.OnlineHelp, Plugins.Explorer, Plugins.Find],
            row=0,
            column=3,
            default=True,
            hidden_plugin_ids=[Plugins.OnlineHelp, Plugins.Find]
        )
        self.add_area(
            [Plugins.IPythonConsole, Plugins.History, Plugins.Console],
            row=1,
            column=3,
            hidden_plugin_ids=[Plugins.Console]
        )

        self.set_column_stretch(0, 1)
        self.set_column_stretch(1, 4)
        self.set_column_stretch(2, 1)
        self.set_column_stretch(3, 4)

    def get_name(self):
        return _("Spyder Default Layout")


class HorizontalSplitLayout(BaseGridLayoutType):
    ID = DefaultLayouts.HorizontalSplitLayout

    def __init__(self, parent_plugin):
        super().__init__(parent_plugin)

        self.add_area(
            [Plugins.Editor],
            row=0,
            column=0,
        )
        self.add_area(
            [Plugins.IPythonConsole, Plugins.Explorer, Plugins.Help,
             Plugins.VariableExplorer,
             Plugins.FramesExplorer, Plugins.Plots, Plugins.History],
            row=0,
            column=1,
            default=True,
        )

        self.set_column_stretch(0, 5)
        self.set_column_stretch(1, 4)

    def get_name(self):
        return _("Horizontal split")


class VerticalSplitLayout(BaseGridLayoutType):
    ID = DefaultLayouts.VerticalSplitLayout

    def __init__(self, parent_plugin):
        super().__init__(parent_plugin)

        self.add_area(
            [Plugins.Editor],
            row=0,
            column=0,
        )
        self.add_area(
            [Plugins.IPythonConsole, Plugins.Explorer, Plugins.Help,
             Plugins.VariableExplorer,
             Plugins.FramesExplorer, Plugins.Plots, Plugins.History],
            row=1,
            column=0,
            default=True,
        )

        self.set_row_stretch(0, 6)
        self.set_row_stretch(1, 4)

    def get_name(self):
        return _("Vertical split")


class RLayout(BaseGridLayoutType):
    ID = DefaultLayouts.RLayout

    def __init__(self, parent_plugin):
        super().__init__(parent_plugin)

        self.add_area(
            [Plugins.Editor],
            row=0,
            column=0,
        )
        self.add_area(
            [Plugins.IPythonConsole, Plugins.Console],
            row=1,
            column=0,
            hidden_plugin_ids=[Plugins.Console]
        )
        self.add_area(
            [Plugins.VariableExplorer,
             Plugins.FramesExplorer, Plugins.Plots, Plugins.History,
             Plugins.OutlineExplorer, Plugins.Find],
            row=0,
            column=1,
            default=True,
            hidden_plugin_ids=[Plugins.OutlineExplorer, Plugins.Find]
        )
        self.add_area(
            [Plugins.Explorer, Plugins.Projects, Plugins.Help,
             Plugins.OnlineHelp],
            row=1,
            column=1,
            hidden_plugin_ids=[Plugins.Projects, Plugins.OnlineHelp]
        )

    def get_name(self):
        return _("Rstudio layout")


class MatlabLayout(BaseGridLayoutType):
    ID = DefaultLayouts.MatlabLayout

    def __init__(self, parent_plugin):
        super().__init__(parent_plugin)

        self.add_area(
            [Plugins.Explorer, Plugins.Projects],
            row=0,
            column=0,
            hidden_plugin_ids=[Plugins.Projects]
        )
        self.add_area(
            [Plugins.OutlineExplorer],
            row=1,
            column=0,
        )
        self.add_area(
            [Plugins.Editor],
            row=0,
            column=1,
        )
        self.add_area(
            [Plugins.IPythonConsole, Plugins.Console],
            row=1,
            column=1,
            hidden_plugin_ids=[Plugins.Console]
        )
        self.add_area(
            [Plugins.VariableExplorer,
             Plugins.FramesExplorer, Plugins.Plots, Plugins.Find],
            row=0,
            column=2,
            default=True,
            hidden_plugin_ids=[Plugins.Find]
        )
        self.add_area(
            [Plugins.History, Plugins.Help, Plugins.OnlineHelp],
            row=1,
            column=2,
            hidden_plugin_ids=[Plugins.OnlineHelp]
        )

        self.set_column_stretch(0, 2)
        self.set_column_stretch(1, 3)
        self.set_column_stretch(2, 2)

        self.set_row_stretch(0, 3)
        self.set_row_stretch(1, 2)

    def get_name(self):
        return _("Matlab layout")


class VerticalSplitLayout2(BaseGridLayoutType):
    ID = "testing layout"

    def __init__(self, parent_plugin):
        super().__init__(parent_plugin)

        self.add_area([Plugins.IPythonConsole], 0, 0, row_span=2)
        self.add_area([Plugins.Editor], 0, 1, col_span=2)
        self.add_area([Plugins.Explorer], 1, 1, default=True)
        self.add_area([Plugins.Help], 1, 2)
        self.add_area([Plugins.Console], 0, 3, row_span=2)
        self.add_area(
            [Plugins.VariableExplorer], 2, 0, col_span=4, visible=False)

        self.set_column_stretch(0, 1)
        self.set_column_stretch(1, 4)
        self.set_column_stretch(2, 4)
        self.set_column_stretch(3, 1)

        self.set_row_stretch(0, 2)
        self.set_row_stretch(1, 2)
        self.set_row_stretch(2, 1)

    def get_name(self):
        return _("testing layout")


if __name__ == "__main__":
    for layout in [
            # SpyderLayout(None),
            # HorizontalSplitLayout(None),
            # VerticalSplitLayout(None),
            # RLayout(None),
            # MatlabLayout(None),
            VerticalSplitLayout2(None),
            ]:
        layout.preview_layout(show_hidden_areas=True)
=======
# -*- coding: utf-8 -*-
#
# Copyright © Spyder Project Contributors
# Licensed under the terms of the MIT License
# (see spyder/__init__.py for details)

"""
Default layout definitions.
"""

# Third party imports
from qtpy.QtCore import QRect, QRectF, Qt
from qtpy.QtWidgets import (QApplication, QDockWidget, QGridLayout,
                            QMainWindow, QPlainTextEdit, QWidget)

# Local imports
from spyder.api.plugins import Plugins
from spyder.api.translations import get_translation
from spyder.plugins.layout.api import BaseGridLayoutType


# Localization
_ = get_translation("spyder")


class DefaultLayouts:
    SpyderLayout = "Spyder Default Layout"
    HorizontalSplitLayout = "Horizontal split"
    VerticalSplitLayout = "Vertical split"
    RLayout = "Rstudio layout"
    MatlabLayout = "Matlab layout"


class SpyderLayout(BaseGridLayoutType):
    ID = DefaultLayouts.SpyderLayout

    def __init__(self, parent_plugin):
        super().__init__(parent_plugin)

        self.add_area(
            [Plugins.Projects],
            row=0,
            column=0,
            row_span=2,
            visible=False,
        )
        self.add_area(
            [Plugins.Editor],
            row=0,
            column=1,
            row_span=2,
        )
        self.add_area(
            [Plugins.OutlineExplorer],
            row=0,
            column=2,
            row_span=2,
            visible=False,
        )
        self.add_area(
            [Plugins.Help, Plugins.VariableExplorer, Plugins.Plots,
             Plugins.OnlineHelp, Plugins.Explorer, Plugins.Find],
            row=0,
            column=3,
            default=True,
            hidden_plugin_ids=[Plugins.OnlineHelp, Plugins.Find]
        )
        self.add_area(
            [Plugins.IPythonConsole, Plugins.History, Plugins.Console],
            row=1,
            column=3,
            hidden_plugin_ids=[Plugins.Console]
        )

        self.set_column_stretch(0, 1)
        self.set_column_stretch(1, 4)
        self.set_column_stretch(2, 1)
        self.set_column_stretch(3, 4)

    def get_name(self):
        return _("Spyder Default Layout")


class HorizontalSplitLayout(BaseGridLayoutType):
    ID = DefaultLayouts.HorizontalSplitLayout

    def __init__(self, parent_plugin):
        super().__init__(parent_plugin)

        self.add_area(
            [Plugins.Editor],
            row=0,
            column=0,
        )
        self.add_area(
            [Plugins.IPythonConsole, Plugins.Explorer, Plugins.Help,
             Plugins.VariableExplorer, Plugins.Plots, Plugins.History],
            row=0,
            column=1,
            default=True,
        )

        self.set_column_stretch(0, 5)
        self.set_column_stretch(1, 4)

    def get_name(self):
        return _("Horizontal split")


class VerticalSplitLayout(BaseGridLayoutType):
    ID = DefaultLayouts.VerticalSplitLayout

    def __init__(self, parent_plugin):
        super().__init__(parent_plugin)

        self.add_area(
            [Plugins.Editor],
            row=0,
            column=0,
        )
        self.add_area(
            [Plugins.IPythonConsole, Plugins.Explorer, Plugins.Help,
             Plugins.VariableExplorer, Plugins.Plots, Plugins.History],
            row=1,
            column=0,
            default=True,
        )

        self.set_row_stretch(0, 6)
        self.set_row_stretch(1, 4)

    def get_name(self):
        return _("Vertical split")


class RLayout(BaseGridLayoutType):
    ID = DefaultLayouts.RLayout

    def __init__(self, parent_plugin):
        super().__init__(parent_plugin)

        self.add_area(
            [Plugins.Editor],
            row=0,
            column=0,
        )
        self.add_area(
            [Plugins.IPythonConsole, Plugins.Console],
            row=1,
            column=0,
            hidden_plugin_ids=[Plugins.Console]
        )
        self.add_area(
            [Plugins.VariableExplorer, Plugins.Plots, Plugins.History,
             Plugins.OutlineExplorer, Plugins.Find],
            row=0,
            column=1,
            default=True,
            hidden_plugin_ids=[Plugins.OutlineExplorer, Plugins.Find]
        )
        self.add_area(
            [Plugins.Explorer, Plugins.Projects, Plugins.Help,
             Plugins.OnlineHelp],
            row=1,
            column=1,
            hidden_plugin_ids=[Plugins.Projects, Plugins.OnlineHelp]
        )

    def get_name(self):
        return _("Rstudio layout")


class MatlabLayout(BaseGridLayoutType):
    ID = DefaultLayouts.MatlabLayout

    def __init__(self, parent_plugin):
        super().__init__(parent_plugin)

        self.add_area(
            [Plugins.Explorer, Plugins.Projects],
            row=0,
            column=0,
            hidden_plugin_ids=[Plugins.Projects]
        )
        self.add_area(
            [Plugins.OutlineExplorer],
            row=1,
            column=0,
        )
        self.add_area(
            [Plugins.Editor],
            row=0,
            column=1,
        )
        self.add_area(
            [Plugins.IPythonConsole, Plugins.Console],
            row=1,
            column=1,
            hidden_plugin_ids=[Plugins.Console]
        )
        self.add_area(
            [Plugins.VariableExplorer, Plugins.Plots, Plugins.Find],
            row=0,
            column=2,
            default=True,
            hidden_plugin_ids=[Plugins.Find]
        )
        self.add_area(
            [Plugins.History, Plugins.Help, Plugins.OnlineHelp],
            row=1,
            column=2,
            hidden_plugin_ids=[Plugins.OnlineHelp]
        )

        self.set_column_stretch(0, 2)
        self.set_column_stretch(1, 3)
        self.set_column_stretch(2, 2)

        self.set_row_stretch(0, 3)
        self.set_row_stretch(1, 2)

    def get_name(self):
        return _("Matlab layout")


class VerticalSplitLayout2(BaseGridLayoutType):
    ID = "testing layout"

    def __init__(self, parent_plugin):
        super().__init__(parent_plugin)

        self.add_area([Plugins.IPythonConsole], 0, 0, row_span=2)
        self.add_area([Plugins.Editor], 0, 1, col_span=2)
        self.add_area([Plugins.Explorer], 1, 1, default=True)
        self.add_area([Plugins.Help], 1, 2)
        self.add_area([Plugins.Console], 0, 3, row_span=2)
        self.add_area(
            [Plugins.VariableExplorer], 2, 0, col_span=4, visible=False)

        self.set_column_stretch(0, 1)
        self.set_column_stretch(1, 4)
        self.set_column_stretch(2, 4)
        self.set_column_stretch(3, 1)

        self.set_row_stretch(0, 2)
        self.set_row_stretch(1, 2)
        self.set_row_stretch(2, 1)

    def get_name(self):
        return _("testing layout")


if __name__ == "__main__":
    for layout in [
            # SpyderLayout(None),
            # HorizontalSplitLayout(None),
            # VerticalSplitLayout(None),
            # RLayout(None),
            # MatlabLayout(None),
            VerticalSplitLayout2(None),
            ]:
        layout.preview_layout(show_hidden_areas=True)
>>>>>>> 59589410
<|MERGE_RESOLUTION|>--- conflicted
+++ resolved
@@ -1,4 +1,3 @@
-<<<<<<< HEAD
 # -*- coding: utf-8 -*-
 #
 # Copyright © Spyder Project Contributors
@@ -265,268 +264,4 @@
             # MatlabLayout(None),
             VerticalSplitLayout2(None),
             ]:
-        layout.preview_layout(show_hidden_areas=True)
-=======
-# -*- coding: utf-8 -*-
-#
-# Copyright © Spyder Project Contributors
-# Licensed under the terms of the MIT License
-# (see spyder/__init__.py for details)
-
-"""
-Default layout definitions.
-"""
-
-# Third party imports
-from qtpy.QtCore import QRect, QRectF, Qt
-from qtpy.QtWidgets import (QApplication, QDockWidget, QGridLayout,
-                            QMainWindow, QPlainTextEdit, QWidget)
-
-# Local imports
-from spyder.api.plugins import Plugins
-from spyder.api.translations import get_translation
-from spyder.plugins.layout.api import BaseGridLayoutType
-
-
-# Localization
-_ = get_translation("spyder")
-
-
-class DefaultLayouts:
-    SpyderLayout = "Spyder Default Layout"
-    HorizontalSplitLayout = "Horizontal split"
-    VerticalSplitLayout = "Vertical split"
-    RLayout = "Rstudio layout"
-    MatlabLayout = "Matlab layout"
-
-
-class SpyderLayout(BaseGridLayoutType):
-    ID = DefaultLayouts.SpyderLayout
-
-    def __init__(self, parent_plugin):
-        super().__init__(parent_plugin)
-
-        self.add_area(
-            [Plugins.Projects],
-            row=0,
-            column=0,
-            row_span=2,
-            visible=False,
-        )
-        self.add_area(
-            [Plugins.Editor],
-            row=0,
-            column=1,
-            row_span=2,
-        )
-        self.add_area(
-            [Plugins.OutlineExplorer],
-            row=0,
-            column=2,
-            row_span=2,
-            visible=False,
-        )
-        self.add_area(
-            [Plugins.Help, Plugins.VariableExplorer, Plugins.Plots,
-             Plugins.OnlineHelp, Plugins.Explorer, Plugins.Find],
-            row=0,
-            column=3,
-            default=True,
-            hidden_plugin_ids=[Plugins.OnlineHelp, Plugins.Find]
-        )
-        self.add_area(
-            [Plugins.IPythonConsole, Plugins.History, Plugins.Console],
-            row=1,
-            column=3,
-            hidden_plugin_ids=[Plugins.Console]
-        )
-
-        self.set_column_stretch(0, 1)
-        self.set_column_stretch(1, 4)
-        self.set_column_stretch(2, 1)
-        self.set_column_stretch(3, 4)
-
-    def get_name(self):
-        return _("Spyder Default Layout")
-
-
-class HorizontalSplitLayout(BaseGridLayoutType):
-    ID = DefaultLayouts.HorizontalSplitLayout
-
-    def __init__(self, parent_plugin):
-        super().__init__(parent_plugin)
-
-        self.add_area(
-            [Plugins.Editor],
-            row=0,
-            column=0,
-        )
-        self.add_area(
-            [Plugins.IPythonConsole, Plugins.Explorer, Plugins.Help,
-             Plugins.VariableExplorer, Plugins.Plots, Plugins.History],
-            row=0,
-            column=1,
-            default=True,
-        )
-
-        self.set_column_stretch(0, 5)
-        self.set_column_stretch(1, 4)
-
-    def get_name(self):
-        return _("Horizontal split")
-
-
-class VerticalSplitLayout(BaseGridLayoutType):
-    ID = DefaultLayouts.VerticalSplitLayout
-
-    def __init__(self, parent_plugin):
-        super().__init__(parent_plugin)
-
-        self.add_area(
-            [Plugins.Editor],
-            row=0,
-            column=0,
-        )
-        self.add_area(
-            [Plugins.IPythonConsole, Plugins.Explorer, Plugins.Help,
-             Plugins.VariableExplorer, Plugins.Plots, Plugins.History],
-            row=1,
-            column=0,
-            default=True,
-        )
-
-        self.set_row_stretch(0, 6)
-        self.set_row_stretch(1, 4)
-
-    def get_name(self):
-        return _("Vertical split")
-
-
-class RLayout(BaseGridLayoutType):
-    ID = DefaultLayouts.RLayout
-
-    def __init__(self, parent_plugin):
-        super().__init__(parent_plugin)
-
-        self.add_area(
-            [Plugins.Editor],
-            row=0,
-            column=0,
-        )
-        self.add_area(
-            [Plugins.IPythonConsole, Plugins.Console],
-            row=1,
-            column=0,
-            hidden_plugin_ids=[Plugins.Console]
-        )
-        self.add_area(
-            [Plugins.VariableExplorer, Plugins.Plots, Plugins.History,
-             Plugins.OutlineExplorer, Plugins.Find],
-            row=0,
-            column=1,
-            default=True,
-            hidden_plugin_ids=[Plugins.OutlineExplorer, Plugins.Find]
-        )
-        self.add_area(
-            [Plugins.Explorer, Plugins.Projects, Plugins.Help,
-             Plugins.OnlineHelp],
-            row=1,
-            column=1,
-            hidden_plugin_ids=[Plugins.Projects, Plugins.OnlineHelp]
-        )
-
-    def get_name(self):
-        return _("Rstudio layout")
-
-
-class MatlabLayout(BaseGridLayoutType):
-    ID = DefaultLayouts.MatlabLayout
-
-    def __init__(self, parent_plugin):
-        super().__init__(parent_plugin)
-
-        self.add_area(
-            [Plugins.Explorer, Plugins.Projects],
-            row=0,
-            column=0,
-            hidden_plugin_ids=[Plugins.Projects]
-        )
-        self.add_area(
-            [Plugins.OutlineExplorer],
-            row=1,
-            column=0,
-        )
-        self.add_area(
-            [Plugins.Editor],
-            row=0,
-            column=1,
-        )
-        self.add_area(
-            [Plugins.IPythonConsole, Plugins.Console],
-            row=1,
-            column=1,
-            hidden_plugin_ids=[Plugins.Console]
-        )
-        self.add_area(
-            [Plugins.VariableExplorer, Plugins.Plots, Plugins.Find],
-            row=0,
-            column=2,
-            default=True,
-            hidden_plugin_ids=[Plugins.Find]
-        )
-        self.add_area(
-            [Plugins.History, Plugins.Help, Plugins.OnlineHelp],
-            row=1,
-            column=2,
-            hidden_plugin_ids=[Plugins.OnlineHelp]
-        )
-
-        self.set_column_stretch(0, 2)
-        self.set_column_stretch(1, 3)
-        self.set_column_stretch(2, 2)
-
-        self.set_row_stretch(0, 3)
-        self.set_row_stretch(1, 2)
-
-    def get_name(self):
-        return _("Matlab layout")
-
-
-class VerticalSplitLayout2(BaseGridLayoutType):
-    ID = "testing layout"
-
-    def __init__(self, parent_plugin):
-        super().__init__(parent_plugin)
-
-        self.add_area([Plugins.IPythonConsole], 0, 0, row_span=2)
-        self.add_area([Plugins.Editor], 0, 1, col_span=2)
-        self.add_area([Plugins.Explorer], 1, 1, default=True)
-        self.add_area([Plugins.Help], 1, 2)
-        self.add_area([Plugins.Console], 0, 3, row_span=2)
-        self.add_area(
-            [Plugins.VariableExplorer], 2, 0, col_span=4, visible=False)
-
-        self.set_column_stretch(0, 1)
-        self.set_column_stretch(1, 4)
-        self.set_column_stretch(2, 4)
-        self.set_column_stretch(3, 1)
-
-        self.set_row_stretch(0, 2)
-        self.set_row_stretch(1, 2)
-        self.set_row_stretch(2, 1)
-
-    def get_name(self):
-        return _("testing layout")
-
-
-if __name__ == "__main__":
-    for layout in [
-            # SpyderLayout(None),
-            # HorizontalSplitLayout(None),
-            # VerticalSplitLayout(None),
-            # RLayout(None),
-            # MatlabLayout(None),
-            VerticalSplitLayout2(None),
-            ]:
-        layout.preview_layout(show_hidden_areas=True)
->>>>>>> 59589410
+        layout.preview_layout(show_hidden_areas=True)