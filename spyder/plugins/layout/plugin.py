<<<<<<< HEAD
# -*- coding: utf-8 -*-
#
# Copyright © Spyder Project Contributors
# Licensed under the terms of the MIT License
# (see spyder/__init__.py for details)

"""
Layout Plugin.
"""
# Standard library imports
import configparser as cp
import os

# Third party imports
from qtpy.QtCore import Qt, QByteArray, QSize, QPoint, Slot
from qtpy.QtWidgets import QApplication, QDesktopWidget, QDockWidget

# Local imports
from spyder.api.exceptions import SpyderAPIError
from spyder.api.plugins import Plugins, SpyderPluginV2
from spyder.api.plugin_registration.decorators import (
    on_plugin_available, on_plugin_teardown)
from spyder.api.translations import get_translation
from spyder.api.utils import get_class_values
from spyder.plugins.mainmenu.api import ApplicationMenus, ViewMenuSections
from spyder.plugins.layout.container import (
    LayoutContainer, LayoutContainerActions, LayoutPluginMenus)
from spyder.plugins.layout.layouts import (DefaultLayouts,
                                           HorizontalSplitLayout,
                                           MatlabLayout, RLayout,
                                           SpyderLayout, VerticalSplitLayout)
from spyder.plugins.preferences.widgets.container import PreferencesActions
from spyder.plugins.toolbar.api import (
    ApplicationToolbars, MainToolbarSections)
from spyder.py3compat import qbytearray_to_str  # FIXME:


# Localization
_ = get_translation("spyder")

# Constants

# Number of default layouts available
DEFAULT_LAYOUTS = get_class_values(DefaultLayouts)

# ----------------------------------------------------------------------------
# ---- Window state version passed to saveState/restoreState.
# ----------------------------------------------------------------------------
# This defines the layout version used by different Spyder releases. In case
# there's a need to reset the layout when moving from one release to another,
# please increase the number below in integer steps, e.g. from 1 to 2, and
# leave a mention below explaining what prompted the change.
#
# The current versions are:
#
# * Spyder 4: Version 0 (it was the default).
# * Spyder 5.0.0 to 5.0.5: Version 1 (a bump was required due to the new API).
# * Spyder 5.1.0: Version 2 (a bump was required due to the migration of
#                            Projects to the new API).
# * Spyder 5.2.0: Version 3 (a bump was required due to the migration of
#                            IPython Console to the new API)
WINDOW_STATE_VERSION = 3


class Layout(SpyderPluginV2):
    """
    Layout manager plugin.
    """
    NAME = "layout"
    CONF_SECTION = "quick_layouts"
    REQUIRES = [Plugins.All]  # Uses wildcard to require all the plugins
    CONF_FILE = False
    CONTAINER_CLASS = LayoutContainer
    CAN_BE_DISABLED = False

    # --- SpyderDockablePlugin API
    # ------------------------------------------------------------------------
    @staticmethod
    def get_name():
        return _("Layout")

    def get_description(self):
        return _("Layout manager")

    def get_icon(self):
        return self.create_icon("history")  # FIXME:

    def on_initialize(self):
        self._last_plugin = None
        self._first_spyder_run = False
        self._fullscreen_flag = None
        # The following flag remember the maximized state even when
        # the window is in fullscreen mode:
        self._maximized_flag = None
        # The following flag is used to restore window's geometry when
        # toggling out of fullscreen mode in Windows.
        self._saved_normal_geometry = None
        self._state_before_maximizing = None
        self._interface_locked = self.get_conf('panes_locked', section='main')

        # Register default layouts
        self.register_layout(self, SpyderLayout)
        self.register_layout(self, RLayout)
        self.register_layout(self, MatlabLayout)
        self.register_layout(self, HorizontalSplitLayout)
        self.register_layout(self, VerticalSplitLayout)

        self._update_fullscreen_action()

    @on_plugin_available(plugin=Plugins.MainMenu)
    def on_main_menu_available(self):
        mainmenu = self.get_plugin(Plugins.MainMenu)
        container = self.get_container()
        # Add Panes related actions to View application menu
        panes_items = [
            container._plugins_menu,
            container._lock_interface_action,
            container._close_dockwidget_action,
            container._maximize_dockwidget_action]
        for panes_item in panes_items:
            mainmenu.add_item_to_application_menu(
                panes_item,
                menu_id=ApplicationMenus.View,
                section=ViewMenuSections.Pane,
                before_section=ViewMenuSections.Toolbar)
        # Add layouts menu to View application menu
        layout_items = [
            container._layouts_menu,
            container._toggle_next_layout_action,
            container._toggle_previous_layout_action]
        for layout_item in layout_items:
            mainmenu.add_item_to_application_menu(
                layout_item,
                menu_id=ApplicationMenus.View,
                section=ViewMenuSections.Layout,
                before_section=ViewMenuSections.Bottom)
        # Add fullscreen action to View application menu
        mainmenu.add_item_to_application_menu(
            container._fullscreen_action,
            menu_id=ApplicationMenus.View,
            section=ViewMenuSections.Bottom)

    @on_plugin_available(plugin=Plugins.Toolbar)
    def on_toolbar_available(self):
        container = self.get_container()
        toolbars = self.get_plugin(Plugins.Toolbar)
        # Add actions to Main application toolbar
        toolbars.add_item_to_application_toolbar(
            container._maximize_dockwidget_action,
            toolbar_id=ApplicationToolbars.Main,
            section=MainToolbarSections.ApplicationSection,
            before=PreferencesActions.Show
        )

    @on_plugin_teardown(plugin=Plugins.MainMenu)
    def on_main_menu_teardown(self):
        mainmenu = self.get_plugin(Plugins.MainMenu)
        # Remove Panes related actions from the View application menu
        panes_items = [
            LayoutPluginMenus.PluginsMenu,
            LayoutContainerActions.LockDockwidgetsAndToolbars,
            LayoutContainerActions.CloseCurrentDockwidget,
            LayoutContainerActions.MaximizeCurrentDockwidget]
        for panes_item in panes_items:
            mainmenu.remove_item_from_application_menu(
                panes_item,
                menu_id=ApplicationMenus.View)
        # Remove layouts menu from the View application menu
        layout_items = [
            LayoutPluginMenus.LayoutsMenu,
            LayoutContainerActions.NextLayout,
            LayoutContainerActions.PreviousLayout]
        for layout_item in layout_items:
            mainmenu.remove_item_from_application_menu(
                layout_item,
                menu_id=ApplicationMenus.View)
        # Remove fullscreen action from the View application menu
        mainmenu.remove_item_from_application_menu(
            LayoutContainerActions.Fullscreen,
            menu_id=ApplicationMenus.View)

    @on_plugin_teardown(plugin=Plugins.Toolbar)
    def on_toolbar_teardown(self):
        toolbars = self.get_plugin(Plugins.Toolbar)

        # Remove actions from the Main application toolbar
        toolbars.remove_item_from_application_toolbar(
            LayoutContainerActions.MaximizeCurrentDockwidget,
            toolbar_id=ApplicationToolbars.Main
        )

    def before_mainwindow_visible(self):
        # Update layout menu
        self.update_layout_menu_actions()
        # Setup layout
        self.setup_layout(default=False)

    def on_mainwindow_visible(self):
        # Populate panes menu
        self.create_plugins_menu()
        # Update panes and toolbars lock status
        self.toggle_lock(self._interface_locked)

    # --- Plubic API
    # ------------------------------------------------------------------------
    def get_last_plugin(self):
        """
        Return the last focused dockable plugin.

        Returns
        -------
        SpyderDockablePlugin
            The last focused dockable plugin.
        """
        return self._last_plugin

    def get_fullscreen_flag(self):
        """
        Give access to the fullscreen flag.

        The flag shows if the mainwindow is in fullscreen mode or not.

        Returns
        -------
        bool
            True is the mainwindow is in fullscreen. False otherwise.
        """
        return self._fullscreen_flag

    def register_layout(self, parent_plugin, layout_type):
        """
        Register a new layout type.

        Parameters
        ----------
        parent_plugin: spyder.api.plugins.SpyderPluginV2
            Plugin registering the layout type.
        layout_type: spyder.plugins.layout.api.BaseGridLayoutType
            Layout to register.
        """
        self.get_container().register_layout(parent_plugin, layout_type)

    def get_layout(self, layout_id):
        """
        Get a registered layout by his ID.

        Parameters
        ----------
        layout_id : string
            The ID of the layout.

        Returns
        -------
        Instance of a spyder.plugins.layout.api.BaseGridLayoutType subclass
            Layout.
        """
        return self.get_container().get_layout(layout_id)

    def update_layout_menu_actions(self):
        self.get_container().update_layout_menu_actions()

    def setup_layout(self, default=False):
        """Initialize mainwindow layout."""
        prefix = 'window' + '/'
        settings = self.load_window_settings(prefix, default)
        hexstate = settings[0]

        self._first_spyder_run = False
        if hexstate is None:
            # First Spyder execution:
            self.main.setWindowState(Qt.WindowMaximized)
            self._first_spyder_run = True
            self.setup_default_layouts(DefaultLayouts.SpyderLayout, settings)

            # Now that the initial setup is done, copy the window settings,
            # except for the hexstate in the quick layouts sections for the
            # default layouts.
            # Order and name of the default layouts is found in config.py
            section = 'quick_layouts'
            get_func = self.get_conf_default if default else self.get_conf
            order = get_func('order', section=section)

            # Restore the original defaults if reset layouts is called
            if default:
                self.set_conf('active', order, section)
                self.set_conf('order', order, section)
                self.set_conf('names', order, section)
                self.set_conf('ui_names', order, section)

            for index, _name, in enumerate(order):
                prefix = 'layout_{0}/'.format(index)
                self.save_current_window_settings(prefix, section,
                                                  none_state=True)

            # Store the initial layout as the default in spyder
            prefix = 'layout_default/'
            section = 'quick_layouts'
            self.save_current_window_settings(prefix, section, none_state=True)
            self._current_quick_layout = DefaultLayouts.SpyderLayout

        self.set_window_settings(*settings)

    def setup_default_layouts(self, layout_id, settings):
        """Setup default layouts when run for the first time."""
        main = self.main
        main.setUpdatesEnabled(False)

        first_spyder_run = bool(self._first_spyder_run)  # Store copy

        if first_spyder_run:
            self.set_window_settings(*settings)
        else:
            if self._last_plugin:
                if self._last_plugin._ismaximized:
                    self.maximize_dockwidget(restore=True)

            if not (main.isMaximized() or self._maximized_flag):
                main.showMaximized()

            min_width = main.minimumWidth()
            max_width = main.maximumWidth()
            base_width = main.width()
            main.setFixedWidth(base_width)

        # Layout selection
        layout = self.get_layout(layout_id)

        # Apply selected layout
        layout.set_main_window_layout(self.main, self.get_dockable_plugins())

        if first_spyder_run:
            self._first_spyder_run = False
        else:
            self.main.setMinimumWidth(min_width)
            self.main.setMaximumWidth(max_width)

            if not (self.main.isMaximized() or self._maximized_flag):
                self.main.showMaximized()

        self.main.setUpdatesEnabled(True)
        self.main.sig_layout_setup_ready.emit(layout)

        return layout

    def quick_layout_switch(self, index_or_layout_id):
        """
        Switch to quick layout.

        Using a number *index* or a registered layout id *layout_id*.

        Parameters
        ----------
        index_or_layout_id: int or str
        """
        section = 'quick_layouts'
        container = self.get_container()
        try:
            settings = self.load_window_settings(
                'layout_{}/'.format(index_or_layout_id), section=section)
            (hexstate, window_size, prefs_dialog_size, pos, is_maximized,
             is_fullscreen) = settings

            # The defaults layouts will always be regenerated unless there was
            # an overwrite, either by rewriting with same name, or by deleting
            # and then creating a new one
            if hexstate is None:
                # The value for hexstate shouldn't be None for a custom saved
                # layout (ie, where the index is greater than the number of
                # defaults).  See spyder-ide/spyder#6202.
                if index_or_layout_id not in DEFAULT_LAYOUTS:
                    container.critical_message(
                        _("Warning"),
                        _("Error opening the custom layout.  Please close"
                          " Spyder and try again.  If the issue persists,"
                          " then you must use 'Reset to Spyder default' "
                          "from the layout menu."))
                    return
                self.setup_default_layouts(index_or_layout_id, settings)
            else:
                self.set_window_settings(*settings)
        except cp.NoOptionError:
            try:
                layout = self.get_layout(index_or_layout_id)
                layout.set_main_window_layout(
                    self.main, self.get_dockable_plugins())
                self.main.sig_layout_setup_ready.emit(layout)
            except SpyderAPIError:
                container.critical_message(
                    _("Warning"),
                    _("Quick switch layout #%s has not yet "
                      "been defined.") % str(index_or_layout_id))

        # Make sure the flags are correctly set for visible panes
        for plugin in self.get_dockable_plugins():
            try:
                # New API
                action = plugin.toggle_view_action
            except AttributeError:
                # Old API
                action = plugin._toggle_view_action
            action.setChecked(plugin.dockwidget.isVisible())

        return index_or_layout_id

    def load_window_settings(self, prefix, default=False, section='main'):
        """
        Load window layout settings from userconfig-based configuration with
        *prefix*, under *section*.

        Parameters
        ----------
        default: bool
            if True, do not restore inner layout.
        """
        get_func = self.get_conf_default if default else self.get_conf
        window_size = get_func(prefix + 'size', section=section)
        prefs_dialog_size = get_func(
            prefix + 'prefs_dialog_size', section=section)

        if default:
            hexstate = None
        else:
            try:
                hexstate = get_func(prefix + 'state', section=section)
            except Exception:
                hexstate = None

        pos = get_func(prefix + 'position', section=section)

        # It's necessary to verify if the window/position value is valid
        # with the current screen. See spyder-ide/spyder#3748.
        width = pos[0]
        height = pos[1]
        screen_shape = QApplication.desktop().geometry()
        current_width = screen_shape.width()
        current_height = screen_shape.height()
        if current_width < width or current_height < height:
            pos = self.get_conf_default(prefix + 'position', section)

        is_maximized = get_func(prefix + 'is_maximized', section=section)
        is_fullscreen = get_func(prefix + 'is_fullscreen', section=section)
        return (hexstate, window_size, prefs_dialog_size, pos, is_maximized,
                is_fullscreen)

    def get_window_settings(self):
        """
        Return current window settings.

        Symetric to the 'set_window_settings' setter.
        """
        # FIXME: Window size in main window is update on resize
        window_size = (self.window_size.width(), self.window_size.height())

        is_fullscreen = self.main.isFullScreen()
        if is_fullscreen:
            is_maximized = self._maximized_flag
        else:
            is_maximized = self.main.isMaximized()

        pos = (self.window_position.x(), self.window_position.y())
        prefs_dialog_size = (self.prefs_dialog_size.width(),
                             self.prefs_dialog_size.height())

        hexstate = qbytearray_to_str(
            self.main.saveState(version=WINDOW_STATE_VERSION)
        )
        return (hexstate, window_size, prefs_dialog_size, pos, is_maximized,
                is_fullscreen)

    def set_window_settings(self, hexstate, window_size, prefs_dialog_size,
                            pos, is_maximized, is_fullscreen):
        """
        Set window settings Symetric to the 'get_window_settings' accessor.
        """
        main = self.main
        main.setUpdatesEnabled(False)
        self.prefs_dialog_size = QSize(prefs_dialog_size[0],
                                       prefs_dialog_size[1])  # width,height
        main.set_prefs_size(self.prefs_dialog_size)
        self.window_size = QSize(window_size[0],
                                 window_size[1])  # width, height
        self.window_position = QPoint(pos[0], pos[1])  # x,y
        main.setWindowState(Qt.WindowNoState)
        main.resize(self.window_size)
        main.move(self.window_position)

        # Window layout
        if hexstate:
            hexstate_valid = self.main.restoreState(
                QByteArray().fromHex(str(hexstate).encode('utf-8')),
                version=WINDOW_STATE_VERSION
            )

            # Check layout validity. Spyder 4 and below use the version 0
            # state (default), whereas Spyder 5 will use version 1 state.
            # For more info see the version argument for
            # QMainWindow.restoreState:
            # https://doc.qt.io/qt-5/qmainwindow.html#restoreState
            if not hexstate_valid:
                self.main.setUpdatesEnabled(True)
                self.setup_layout(default=True)
                return

        # Is fullscreen?
        if is_fullscreen:
            self.main.setWindowState(Qt.WindowFullScreen)

        # Is maximized?
        if is_fullscreen:
            self._maximized_flag = is_maximized
        elif is_maximized:
            self.main.setWindowState(Qt.WindowMaximized)

        self.main.setUpdatesEnabled(True)

    def save_current_window_settings(self, prefix, section='main',
                                     none_state=False):
        """
        Save current window settings.

        It saves config with *prefix* in the userconfig-based,
        configuration under *section*.
        """
        # Use current size and position when saving window settings.
        # Fixes spyder-ide/spyder#13882
        win_size = self.main.size()
        pos = self.main.pos()
        prefs_size = self.prefs_dialog_size

        self.set_conf(
            prefix + 'size',
            (win_size.width(), win_size.height()),
            section=section,
        )
        self.set_conf(
            prefix + 'prefs_dialog_size',
            (prefs_size.width(), prefs_size.height()),
            section=section,
        )
        self.set_conf(
            prefix + 'is_maximized',
            self.main.isMaximized(),
            section=section,
        )
        self.set_conf(
            prefix + 'is_fullscreen',
            self.main.isFullScreen(),
            section=section,
        )
        self.set_conf(
            prefix + 'position',
            (pos.x(), pos.y()),
            section=section,
        )

        self.maximize_dockwidget(restore=True)  # Restore non-maximized layout

        if none_state:
            self.set_conf(
                prefix + 'state',
                None,
                section=section,
            )
        else:
            qba = self.main.saveState(version=WINDOW_STATE_VERSION)
            self.set_conf(
                prefix + 'state',
                qbytearray_to_str(qba),
                section=section,
            )

        self.set_conf(
            prefix + 'statusbar',
            not self.main.statusBar().isHidden(),
            section=section,
        )

    @Slot()
    def close_current_dockwidget(self):
        """Search for the currently focused plugin and close it."""
        widget = QApplication.focusWidget()
        for plugin in self.get_dockable_plugins():
            # TODO: remove old API
            try:
                # New API
                if plugin.get_widget().isAncestorOf(widget):
                    plugin.toggle_view_action.setChecked(False)
                    break
            except AttributeError:
                # Old API
                if plugin.isAncestorOf(widget):
                    plugin._toggle_view_action.setChecked(False)
                    break

    @property
    def maximize_action(self):
        """Expose maximize current dockwidget action."""
        return self.get_container()._maximize_dockwidget_action

    def maximize_dockwidget(self, restore=False):
        """
        Maximize current dockwidget.

        Shortcut: Ctrl+Alt+Shift+M
        First call: maximize current dockwidget
        Second call (or restore=True): restore original window layout
        """
        if self._state_before_maximizing is None:
            if restore:
                return

            # Select plugin to maximize
            self._state_before_maximizing = self.main.saveState(
                version=WINDOW_STATE_VERSION
            )
            focus_widget = QApplication.focusWidget()

            for plugin in self.get_dockable_plugins():
                plugin.dockwidget.hide()

                try:
                    # New API
                    if plugin.get_widget().isAncestorOf(focus_widget):
                        self._last_plugin = plugin
                except Exception:
                    # Old API
                    if plugin.isAncestorOf(focus_widget):
                        self._last_plugin = plugin

            # Only plugins that have a dockwidget are part of widgetlist,
            # so last_plugin can be None after the above "for" cycle.
            # For example, this happens if, after Spyder has started, focus
            # is set to the Working directory toolbar (which doesn't have
            # a dockwidget) and then you press the Maximize button
            if self._last_plugin is None:
                # Using the Editor as default plugin to maximize
                self._last_plugin = self.get_plugin(Plugins.Editor)

            # Maximize last_plugin
            self._last_plugin.dockwidget.toggleViewAction().setDisabled(True)
            try:
                # New API
                self.main.setCentralWidget(self._last_plugin.get_widget())
            except AttributeError:
                # Old API
                self.main.setCentralWidget(self._last_plugin)
            self._last_plugin._ismaximized = True

            # Workaround to solve an issue with editor's outline explorer:
            # (otherwise the whole plugin is hidden and so is the outline
            # explorer and the latter won't be refreshed if not visible)
            try:
                # New API
                self._last_plugin.get_widget().show()
                self._last_plugin.change_visibility(True)
            except AttributeError:
                # Old API
                self._last_plugin.show()
                self._last_plugin._visibility_changed(True)

            if self._last_plugin is self.main.editor:
                # Automatically show the outline if the editor was maximized:
                outline_explorer = self.get_plugin(Plugins.OutlineExplorer)
                self.main.addDockWidget(
                    Qt.RightDockWidgetArea,
                    outline_explorer.dockwidget)
                outline_explorer.dockwidget.show()
        else:
            # Restore original layout (before maximizing current dockwidget)
            try:
                # New API
                self._last_plugin.dockwidget.setWidget(
                    self._last_plugin.get_widget())
            except AttributeError:
                # Old API
                self._last_plugin.dockwidget.setWidget(self._last_plugin)
            self._last_plugin.dockwidget.toggleViewAction().setEnabled(True)
            self.main.setCentralWidget(None)

            try:
                # New API
                self._last_plugin.get_widget().is_maximized = False
            except AttributeError:
                # Old API
                self._last_plugin._ismaximized = False

            self.main.restoreState(
                self._state_before_maximizing, version=WINDOW_STATE_VERSION
            )
            self._state_before_maximizing = None
            try:
                # New API
                self._last_plugin.get_widget().get_focus_widget().setFocus()
            except AttributeError:
                # Old API
                self._last_plugin.get_focus_widget().setFocus()

    def _update_fullscreen_action(self):
        if self._fullscreen_flag:
            icon = self.create_icon('window_nofullscreen')
        else:
            icon = self.create_icon('window_fullscreen')
        self.get_container()._fullscreen_action.setIcon(icon)

    @Slot()
    def toggle_fullscreen(self):
        """
        Toggle option to show the mainwindow in fullscreen or windowed.
        """
        main = self.main
        if self._fullscreen_flag:
            self._fullscreen_flag = False
            if os.name == 'nt':
                main.setWindowFlags(
                    main.windowFlags()
                    ^ (Qt.FramelessWindowHint | Qt.WindowStaysOnTopHint))
                main.setGeometry(self._saved_normal_geometry)
            main.showNormal()
            if self._maximized_flag:
                main.showMaximized()
        else:
            self._maximized_flag = main.isMaximized()
            self._fullscreen_flag = True
            self._saved_normal_geometry = main.normalGeometry()
            if os.name == 'nt':
                # Due to limitations of the Windows DWM, compositing is not
                # handled correctly for OpenGL based windows when going into
                # full screen mode, so we need to use this workaround.
                # See spyder-ide/spyder#4291.
                main.setWindowFlags(main.windowFlags()
                                    | Qt.FramelessWindowHint
                                    | Qt.WindowStaysOnTopHint)

                screen_number = QDesktopWidget().screenNumber(main)
                if screen_number < 0:
                    screen_number = 0

                r = QApplication.desktop().screenGeometry(screen_number)
                main.setGeometry(
                    r.left() - 1, r.top() - 1, r.width() + 2, r.height() + 2)
                main.showNormal()
            else:
                main.showFullScreen()
        self._update_fullscreen_action()

    @property
    def plugins_menu(self):
        """Expose plugins toggle actions menu."""
        return self.get_container()._plugins_menu

    def create_plugins_menu(self):
        """
        Populate panes menu with the toggle view action of each base plugin.
        """
        order = ['editor', 'ipython_console', 'variable_explorer',
                 'frames_explorer', 'help', 'plots', None, 'explorer',
                 'outline_explorer', 'project_explorer', 'find_in_files', None,
                 'historylog', 'profiler', 'breakpoints', 'pylint', None,
                 'onlinehelp', 'internal_console', None]

        for plugin in self.get_dockable_plugins():
            try:
                # New API
                action = plugin.toggle_view_action
            except AttributeError:
                # Old API
                action = plugin._toggle_view_action
                action.action_id = f'switch to {plugin.CONF_SECTION}'

            if action:
                action.setChecked(plugin.dockwidget.isVisible())

            try:
                name = plugin.CONF_SECTION
                pos = order.index(name)
            except ValueError:
                pos = None

            if pos is not None:
                order[pos] = action
            else:
                order.append(action)

        actions = order[:]
        for action in actions:
            if type(action) is not str:
                self.get_container()._plugins_menu.add_action(action)

    @property
    def lock_interface_action(self):
        return self.get_container()._lock_interface_action

    def _update_lock_interface_action(self):
        """
        Helper method to update the locking of panes/dockwidgets and toolbars.

        Returns
        -------
        None.
        """
        if self._interface_locked:
            icon = self.create_icon('drag_dock_widget')
            text = _('Unlock panes and toolbars')
        else:
            icon = self.create_icon('lock')
            text = _('Lock panes and toolbars')
        self.lock_interface_action.setIcon(icon)
        self.lock_interface_action.setText(text)

    def toggle_lock(self, value=None):
        """Lock/Unlock dockwidgets and toolbars."""
        self._interface_locked = (
            not self._interface_locked if value is None else value)
        self.set_conf('panes_locked', self._interface_locked, 'main')
        self._update_lock_interface_action()
        # Apply lock to panes
        for plugin in self.get_dockable_plugins():
            if self._interface_locked:
                if plugin.dockwidget.isFloating():
                    plugin.dockwidget.setFloating(False)

                plugin.dockwidget.remove_title_bar()
            else:
                plugin.dockwidget.set_title_bar()

        # Apply lock to toolbars
        toolbar = self.get_plugin(Plugins.Toolbar)
        if toolbar:
            toolbar.toggle_lock(value=self._interface_locked)
=======
# -*- coding: utf-8 -*-
#
# Copyright © Spyder Project Contributors
# Licensed under the terms of the MIT License
# (see spyder/__init__.py for details)

"""
Layout Plugin.
"""
# Standard library imports
import configparser as cp
import os

# Third party imports
from qtpy.QtCore import Qt, QByteArray, QSize, QPoint, Slot
from qtpy.QtWidgets import QApplication, QDesktopWidget, QDockWidget

# Local imports
from spyder.api.exceptions import SpyderAPIError
from spyder.api.plugins import Plugins, SpyderPluginV2
from spyder.api.plugin_registration.decorators import (
    on_plugin_available, on_plugin_teardown)
from spyder.api.translations import get_translation
from spyder.api.utils import get_class_values
from spyder.plugins.mainmenu.api import ApplicationMenus, ViewMenuSections
from spyder.plugins.layout.container import (
    LayoutContainer, LayoutContainerActions, LayoutPluginMenus)
from spyder.plugins.layout.layouts import (DefaultLayouts,
                                           HorizontalSplitLayout,
                                           MatlabLayout, RLayout,
                                           SpyderLayout, VerticalSplitLayout)
from spyder.plugins.preferences.widgets.container import PreferencesActions
from spyder.plugins.toolbar.api import (
    ApplicationToolbars, MainToolbarSections)
from spyder.py3compat import qbytearray_to_str  # FIXME:


# Localization
_ = get_translation("spyder")

# Constants

# Number of default layouts available
DEFAULT_LAYOUTS = get_class_values(DefaultLayouts)

# ----------------------------------------------------------------------------
# ---- Window state version passed to saveState/restoreState.
# ----------------------------------------------------------------------------
# This defines the layout version used by different Spyder releases. In case
# there's a need to reset the layout when moving from one release to another,
# please increase the number below in integer steps, e.g. from 1 to 2, and
# leave a mention below explaining what prompted the change.
#
# The current versions are:
#
# * Spyder 4: Version 0 (it was the default).
# * Spyder 5.0.0 to 5.0.5: Version 1 (a bump was required due to the new API).
# * Spyder 5.1.0: Version 2 (a bump was required due to the migration of
#                            Projects to the new API).
# * Spyder 5.2.0: Version 3 (a bump was required due to the migration of
#                            IPython Console to the new API)
WINDOW_STATE_VERSION = 3


class Layout(SpyderPluginV2):
    """
    Layout manager plugin.
    """
    NAME = "layout"
    CONF_SECTION = "quick_layouts"
    REQUIRES = [Plugins.All]  # Uses wildcard to require all the plugins
    CONF_FILE = False
    CONTAINER_CLASS = LayoutContainer
    CAN_BE_DISABLED = False

    # --- SpyderDockablePlugin API
    # ------------------------------------------------------------------------
    @staticmethod
    def get_name():
        return _("Layout")

    def get_description(self):
        return _("Layout manager")

    def get_icon(self):
        return self.create_icon("history")  # FIXME:

    def on_initialize(self):
        self._last_plugin = None
        self._first_spyder_run = False
        self._fullscreen_flag = None
        # The following flag remember the maximized state even when
        # the window is in fullscreen mode:
        self._maximized_flag = None
        # The following flag is used to restore window's geometry when
        # toggling out of fullscreen mode in Windows.
        self._saved_normal_geometry = None
        self._state_before_maximizing = None
        self._interface_locked = self.get_conf('panes_locked', section='main')

        # Register default layouts
        self.register_layout(self, SpyderLayout)
        self.register_layout(self, RLayout)
        self.register_layout(self, MatlabLayout)
        self.register_layout(self, HorizontalSplitLayout)
        self.register_layout(self, VerticalSplitLayout)

        self._update_fullscreen_action()

    @on_plugin_available(plugin=Plugins.MainMenu)
    def on_main_menu_available(self):
        mainmenu = self.get_plugin(Plugins.MainMenu)
        container = self.get_container()
        # Add Panes related actions to View application menu
        panes_items = [
            container._plugins_menu,
            container._lock_interface_action,
            container._close_dockwidget_action,
            container._maximize_dockwidget_action]
        for panes_item in panes_items:
            mainmenu.add_item_to_application_menu(
                panes_item,
                menu_id=ApplicationMenus.View,
                section=ViewMenuSections.Pane,
                before_section=ViewMenuSections.Toolbar)
        # Add layouts menu to View application menu
        layout_items = [
            container._layouts_menu,
            container._toggle_next_layout_action,
            container._toggle_previous_layout_action]
        for layout_item in layout_items:
            mainmenu.add_item_to_application_menu(
                layout_item,
                menu_id=ApplicationMenus.View,
                section=ViewMenuSections.Layout,
                before_section=ViewMenuSections.Bottom)
        # Add fullscreen action to View application menu
        mainmenu.add_item_to_application_menu(
            container._fullscreen_action,
            menu_id=ApplicationMenus.View,
            section=ViewMenuSections.Bottom)

    @on_plugin_available(plugin=Plugins.Toolbar)
    def on_toolbar_available(self):
        container = self.get_container()
        toolbars = self.get_plugin(Plugins.Toolbar)
        # Add actions to Main application toolbar
        toolbars.add_item_to_application_toolbar(
            container._maximize_dockwidget_action,
            toolbar_id=ApplicationToolbars.Main,
            section=MainToolbarSections.ApplicationSection,
            before=PreferencesActions.Show
        )

    @on_plugin_teardown(plugin=Plugins.MainMenu)
    def on_main_menu_teardown(self):
        mainmenu = self.get_plugin(Plugins.MainMenu)
        # Remove Panes related actions from the View application menu
        panes_items = [
            LayoutPluginMenus.PluginsMenu,
            LayoutContainerActions.LockDockwidgetsAndToolbars,
            LayoutContainerActions.CloseCurrentDockwidget,
            LayoutContainerActions.MaximizeCurrentDockwidget]
        for panes_item in panes_items:
            mainmenu.remove_item_from_application_menu(
                panes_item,
                menu_id=ApplicationMenus.View)
        # Remove layouts menu from the View application menu
        layout_items = [
            LayoutPluginMenus.LayoutsMenu,
            LayoutContainerActions.NextLayout,
            LayoutContainerActions.PreviousLayout]
        for layout_item in layout_items:
            mainmenu.remove_item_from_application_menu(
                layout_item,
                menu_id=ApplicationMenus.View)
        # Remove fullscreen action from the View application menu
        mainmenu.remove_item_from_application_menu(
            LayoutContainerActions.Fullscreen,
            menu_id=ApplicationMenus.View)

    @on_plugin_teardown(plugin=Plugins.Toolbar)
    def on_toolbar_teardown(self):
        toolbars = self.get_plugin(Plugins.Toolbar)

        # Remove actions from the Main application toolbar
        toolbars.remove_item_from_application_toolbar(
            LayoutContainerActions.MaximizeCurrentDockwidget,
            toolbar_id=ApplicationToolbars.Main
        )

    def before_mainwindow_visible(self):
        # Update layout menu
        self.update_layout_menu_actions()
        # Setup layout
        self.setup_layout(default=False)

    def on_mainwindow_visible(self):
        # Populate panes menu
        self.create_plugins_menu()
        # Update panes and toolbars lock status
        self.toggle_lock(self._interface_locked)

    # --- Plubic API
    # ------------------------------------------------------------------------
    def get_last_plugin(self):
        """
        Return the last focused dockable plugin.

        Returns
        -------
        SpyderDockablePlugin
            The last focused dockable plugin.
        """
        return self._last_plugin

    def get_fullscreen_flag(self):
        """
        Give access to the fullscreen flag.

        The flag shows if the mainwindow is in fullscreen mode or not.

        Returns
        -------
        bool
            True is the mainwindow is in fullscreen. False otherwise.
        """
        return self._fullscreen_flag

    def register_layout(self, parent_plugin, layout_type):
        """
        Register a new layout type.

        Parameters
        ----------
        parent_plugin: spyder.api.plugins.SpyderPluginV2
            Plugin registering the layout type.
        layout_type: spyder.plugins.layout.api.BaseGridLayoutType
            Layout to register.
        """
        self.get_container().register_layout(parent_plugin, layout_type)

    def get_layout(self, layout_id):
        """
        Get a registered layout by his ID.

        Parameters
        ----------
        layout_id : string
            The ID of the layout.

        Returns
        -------
        Instance of a spyder.plugins.layout.api.BaseGridLayoutType subclass
            Layout.
        """
        return self.get_container().get_layout(layout_id)

    def update_layout_menu_actions(self):
        self.get_container().update_layout_menu_actions()

    def setup_layout(self, default=False):
        """Initialize mainwindow layout."""
        prefix = 'window' + '/'
        settings = self.load_window_settings(prefix, default)
        hexstate = settings[0]

        self._first_spyder_run = False
        if hexstate is None:
            # First Spyder execution:
            self.main.setWindowState(Qt.WindowMaximized)
            self._first_spyder_run = True
            self.setup_default_layouts(DefaultLayouts.SpyderLayout, settings)

            # Now that the initial setup is done, copy the window settings,
            # except for the hexstate in the quick layouts sections for the
            # default layouts.
            # Order and name of the default layouts is found in config.py
            section = 'quick_layouts'
            get_func = self.get_conf_default if default else self.get_conf
            order = get_func('order', section=section)

            # Restore the original defaults if reset layouts is called
            if default:
                self.set_conf('active', order, section)
                self.set_conf('order', order, section)
                self.set_conf('names', order, section)
                self.set_conf('ui_names', order, section)

            for index, _name, in enumerate(order):
                prefix = 'layout_{0}/'.format(index)
                self.save_current_window_settings(prefix, section,
                                                  none_state=True)

            # Store the initial layout as the default in spyder
            prefix = 'layout_default/'
            section = 'quick_layouts'
            self.save_current_window_settings(prefix, section, none_state=True)
            self._current_quick_layout = DefaultLayouts.SpyderLayout

        self.set_window_settings(*settings)

    def setup_default_layouts(self, layout_id, settings):
        """Setup default layouts when run for the first time."""
        main = self.main
        main.setUpdatesEnabled(False)

        first_spyder_run = bool(self._first_spyder_run)  # Store copy

        if first_spyder_run:
            self.set_window_settings(*settings)
        else:
            if self._last_plugin:
                if self._last_plugin._ismaximized:
                    self.maximize_dockwidget(restore=True)

            if not (main.isMaximized() or self._maximized_flag):
                main.showMaximized()

            min_width = main.minimumWidth()
            max_width = main.maximumWidth()
            base_width = main.width()
            main.setFixedWidth(base_width)

        # Layout selection
        layout = self.get_layout(layout_id)

        # Apply selected layout
        layout.set_main_window_layout(self.main, self.get_dockable_plugins())

        if first_spyder_run:
            self._first_spyder_run = False
        else:
            self.main.setMinimumWidth(min_width)
            self.main.setMaximumWidth(max_width)

            if not (self.main.isMaximized() or self._maximized_flag):
                self.main.showMaximized()

        self.main.setUpdatesEnabled(True)
        self.main.sig_layout_setup_ready.emit(layout)

        return layout

    def quick_layout_switch(self, index_or_layout_id):
        """
        Switch to quick layout.

        Using a number *index* or a registered layout id *layout_id*.

        Parameters
        ----------
        index_or_layout_id: int or str
        """
        section = 'quick_layouts'
        container = self.get_container()
        try:
            settings = self.load_window_settings(
                'layout_{}/'.format(index_or_layout_id), section=section)
            (hexstate, window_size, prefs_dialog_size, pos, is_maximized,
             is_fullscreen) = settings

            # The defaults layouts will always be regenerated unless there was
            # an overwrite, either by rewriting with same name, or by deleting
            # and then creating a new one
            if hexstate is None:
                # The value for hexstate shouldn't be None for a custom saved
                # layout (ie, where the index is greater than the number of
                # defaults).  See spyder-ide/spyder#6202.
                if index_or_layout_id not in DEFAULT_LAYOUTS:
                    container.critical_message(
                        _("Warning"),
                        _("Error opening the custom layout.  Please close"
                          " Spyder and try again.  If the issue persists,"
                          " then you must use 'Reset to Spyder default' "
                          "from the layout menu."))
                    return
                self.setup_default_layouts(index_or_layout_id, settings)
            else:
                self.set_window_settings(*settings)
        except cp.NoOptionError:
            try:
                layout = self.get_layout(index_or_layout_id)
                layout.set_main_window_layout(
                    self.main, self.get_dockable_plugins())
                self.main.sig_layout_setup_ready.emit(layout)
            except SpyderAPIError:
                container.critical_message(
                    _("Warning"),
                    _("Quick switch layout #%s has not yet "
                      "been defined.") % str(index_or_layout_id))

        # Make sure the flags are correctly set for visible panes
        for plugin in self.get_dockable_plugins():
            try:
                # New API
                action = plugin.toggle_view_action
            except AttributeError:
                # Old API
                action = plugin._toggle_view_action
            action.setChecked(plugin.dockwidget.isVisible())

        return index_or_layout_id

    def load_window_settings(self, prefix, default=False, section='main'):
        """
        Load window layout settings from userconfig-based configuration with
        *prefix*, under *section*.

        Parameters
        ----------
        default: bool
            if True, do not restore inner layout.
        """
        get_func = self.get_conf_default if default else self.get_conf
        window_size = get_func(prefix + 'size', section=section)
        prefs_dialog_size = get_func(
            prefix + 'prefs_dialog_size', section=section)

        if default:
            hexstate = None
        else:
            try:
                hexstate = get_func(prefix + 'state', section=section)
            except Exception:
                hexstate = None

        pos = get_func(prefix + 'position', section=section)

        # It's necessary to verify if the window/position value is valid
        # with the current screen. See spyder-ide/spyder#3748.
        width = pos[0]
        height = pos[1]
        screen_shape = QApplication.desktop().geometry()
        current_width = screen_shape.width()
        current_height = screen_shape.height()
        if current_width < width or current_height < height:
            pos = self.get_conf_default(prefix + 'position', section)

        is_maximized = get_func(prefix + 'is_maximized', section=section)
        is_fullscreen = get_func(prefix + 'is_fullscreen', section=section)
        return (hexstate, window_size, prefs_dialog_size, pos, is_maximized,
                is_fullscreen)

    def get_window_settings(self):
        """
        Return current window settings.

        Symetric to the 'set_window_settings' setter.
        """
        # FIXME: Window size in main window is update on resize
        window_size = (self.window_size.width(), self.window_size.height())

        is_fullscreen = self.main.isFullScreen()
        if is_fullscreen:
            is_maximized = self._maximized_flag
        else:
            is_maximized = self.main.isMaximized()

        pos = (self.window_position.x(), self.window_position.y())
        prefs_dialog_size = (self.prefs_dialog_size.width(),
                             self.prefs_dialog_size.height())

        hexstate = qbytearray_to_str(
            self.main.saveState(version=WINDOW_STATE_VERSION)
        )
        return (hexstate, window_size, prefs_dialog_size, pos, is_maximized,
                is_fullscreen)

    def set_window_settings(self, hexstate, window_size, prefs_dialog_size,
                            pos, is_maximized, is_fullscreen):
        """
        Set window settings Symetric to the 'get_window_settings' accessor.
        """
        main = self.main
        main.setUpdatesEnabled(False)
        self.prefs_dialog_size = QSize(prefs_dialog_size[0],
                                       prefs_dialog_size[1])  # width,height
        main.set_prefs_size(self.prefs_dialog_size)
        self.window_size = QSize(window_size[0],
                                 window_size[1])  # width, height
        self.window_position = QPoint(pos[0], pos[1])  # x,y
        main.setWindowState(Qt.WindowNoState)
        main.resize(self.window_size)
        main.move(self.window_position)

        # Window layout
        if hexstate:
            hexstate_valid = self.main.restoreState(
                QByteArray().fromHex(str(hexstate).encode('utf-8')),
                version=WINDOW_STATE_VERSION
            )

            # Check layout validity. Spyder 4 and below use the version 0
            # state (default), whereas Spyder 5 will use version 1 state.
            # For more info see the version argument for
            # QMainWindow.restoreState:
            # https://doc.qt.io/qt-5/qmainwindow.html#restoreState
            if not hexstate_valid:
                self.main.setUpdatesEnabled(True)
                self.setup_layout(default=True)
                return

        # Is fullscreen?
        if is_fullscreen:
            self.main.setWindowState(Qt.WindowFullScreen)

        # Is maximized?
        if is_fullscreen:
            self._maximized_flag = is_maximized
        elif is_maximized:
            self.main.setWindowState(Qt.WindowMaximized)

        self.main.setUpdatesEnabled(True)

    def save_current_window_settings(self, prefix, section='main',
                                     none_state=False):
        """
        Save current window settings.

        It saves config with *prefix* in the userconfig-based,
        configuration under *section*.
        """
        # Use current size and position when saving window settings.
        # Fixes spyder-ide/spyder#13882
        win_size = self.main.size()
        pos = self.main.pos()
        prefs_size = self.prefs_dialog_size

        self.set_conf(
            prefix + 'size',
            (win_size.width(), win_size.height()),
            section=section,
        )
        self.set_conf(
            prefix + 'prefs_dialog_size',
            (prefs_size.width(), prefs_size.height()),
            section=section,
        )
        self.set_conf(
            prefix + 'is_maximized',
            self.main.isMaximized(),
            section=section,
        )
        self.set_conf(
            prefix + 'is_fullscreen',
            self.main.isFullScreen(),
            section=section,
        )
        self.set_conf(
            prefix + 'position',
            (pos.x(), pos.y()),
            section=section,
        )

        self.maximize_dockwidget(restore=True)  # Restore non-maximized layout

        if none_state:
            self.set_conf(
                prefix + 'state',
                None,
                section=section,
            )
        else:
            qba = self.main.saveState(version=WINDOW_STATE_VERSION)
            self.set_conf(
                prefix + 'state',
                qbytearray_to_str(qba),
                section=section,
            )

        self.set_conf(
            prefix + 'statusbar',
            not self.main.statusBar().isHidden(),
            section=section,
        )

    @Slot()
    def close_current_dockwidget(self):
        """Search for the currently focused plugin and close it."""
        widget = QApplication.focusWidget()
        for plugin in self.get_dockable_plugins():
            # TODO: remove old API
            try:
                # New API
                if plugin.get_widget().isAncestorOf(widget):
                    plugin.toggle_view_action.setChecked(False)
                    break
            except AttributeError:
                # Old API
                if plugin.isAncestorOf(widget):
                    plugin._toggle_view_action.setChecked(False)
                    break

    @property
    def maximize_action(self):
        """Expose maximize current dockwidget action."""
        return self.get_container()._maximize_dockwidget_action

    def maximize_dockwidget(self, restore=False):
        """
        Maximize current dockwidget.

        Shortcut: Ctrl+Alt+Shift+M
        First call: maximize current dockwidget
        Second call (or restore=True): restore original window layout
        """
        if self._state_before_maximizing is None:
            if restore:
                return

            # Select plugin to maximize
            self._state_before_maximizing = self.main.saveState(
                version=WINDOW_STATE_VERSION
            )
            focus_widget = QApplication.focusWidget()

            for plugin in self.get_dockable_plugins():
                plugin.dockwidget.hide()

                try:
                    # New API
                    if plugin.get_widget().isAncestorOf(focus_widget):
                        self._last_plugin = plugin
                except Exception:
                    # Old API
                    if plugin.isAncestorOf(focus_widget):
                        self._last_plugin = plugin

            # Only plugins that have a dockwidget are part of widgetlist,
            # so last_plugin can be None after the above "for" cycle.
            # For example, this happens if, after Spyder has started, focus
            # is set to the Working directory toolbar (which doesn't have
            # a dockwidget) and then you press the Maximize button
            if self._last_plugin is None:
                # Using the Editor as default plugin to maximize
                self._last_plugin = self.get_plugin(Plugins.Editor)

            # Maximize last_plugin
            self._last_plugin.dockwidget.toggleViewAction().setDisabled(True)
            try:
                # New API
                self.main.setCentralWidget(self._last_plugin.get_widget())
            except AttributeError:
                # Old API
                self.main.setCentralWidget(self._last_plugin)
            self._last_plugin._ismaximized = True

            # Workaround to solve an issue with editor's outline explorer:
            # (otherwise the whole plugin is hidden and so is the outline
            # explorer and the latter won't be refreshed if not visible)
            try:
                # New API
                self._last_plugin.get_widget().show()
                self._last_plugin.change_visibility(True)
            except AttributeError:
                # Old API
                self._last_plugin.show()
                self._last_plugin._visibility_changed(True)

            if self._last_plugin is self.main.editor:
                # Automatically show the outline if the editor was maximized:
                outline_explorer = self.get_plugin(Plugins.OutlineExplorer)
                self.main.addDockWidget(
                    Qt.RightDockWidgetArea,
                    outline_explorer.dockwidget)
                outline_explorer.dockwidget.show()
        else:
            # Restore original layout (before maximizing current dockwidget)
            try:
                # New API
                self._last_plugin.dockwidget.setWidget(
                    self._last_plugin.get_widget())
            except AttributeError:
                # Old API
                self._last_plugin.dockwidget.setWidget(self._last_plugin)
            self._last_plugin.dockwidget.toggleViewAction().setEnabled(True)
            self.main.setCentralWidget(None)

            try:
                # New API
                self._last_plugin.get_widget().is_maximized = False
            except AttributeError:
                # Old API
                self._last_plugin._ismaximized = False

            self.main.restoreState(
                self._state_before_maximizing, version=WINDOW_STATE_VERSION
            )
            self._state_before_maximizing = None
            try:
                # New API
                self._last_plugin.get_widget().get_focus_widget().setFocus()
            except AttributeError:
                # Old API
                self._last_plugin.get_focus_widget().setFocus()

    def _update_fullscreen_action(self):
        if self._fullscreen_flag:
            icon = self.create_icon('window_nofullscreen')
        else:
            icon = self.create_icon('window_fullscreen')
        self.get_container()._fullscreen_action.setIcon(icon)

    @Slot()
    def toggle_fullscreen(self):
        """
        Toggle option to show the mainwindow in fullscreen or windowed.
        """
        main = self.main
        if self._fullscreen_flag:
            self._fullscreen_flag = False
            if os.name == 'nt':
                main.setWindowFlags(
                    main.windowFlags()
                    ^ (Qt.FramelessWindowHint | Qt.WindowStaysOnTopHint))
                main.setGeometry(self._saved_normal_geometry)
            main.showNormal()
            if self._maximized_flag:
                main.showMaximized()
        else:
            self._maximized_flag = main.isMaximized()
            self._fullscreen_flag = True
            self._saved_normal_geometry = main.normalGeometry()
            if os.name == 'nt':
                # Due to limitations of the Windows DWM, compositing is not
                # handled correctly for OpenGL based windows when going into
                # full screen mode, so we need to use this workaround.
                # See spyder-ide/spyder#4291.
                main.setWindowFlags(main.windowFlags()
                                    | Qt.FramelessWindowHint
                                    | Qt.WindowStaysOnTopHint)

                screen_number = QDesktopWidget().screenNumber(main)
                if screen_number < 0:
                    screen_number = 0

                r = QApplication.desktop().screenGeometry(screen_number)
                main.setGeometry(
                    r.left() - 1, r.top() - 1, r.width() + 2, r.height() + 2)
                main.showNormal()
            else:
                main.showFullScreen()
        self._update_fullscreen_action()

    @property
    def plugins_menu(self):
        """Expose plugins toggle actions menu."""
        return self.get_container()._plugins_menu

    def create_plugins_menu(self):
        """
        Populate panes menu with the toggle view action of each base plugin.
        """
        order = ['editor', 'ipython_console', 'variable_explorer',
                 'help', 'plots', None, 'explorer', 'outline_explorer',
                 'project_explorer', 'find_in_files', None, 'historylog',
                 'profiler', 'breakpoints', 'pylint', None,
                 'onlinehelp', 'internal_console', None]

        for plugin in self.get_dockable_plugins():
            try:
                # New API
                action = plugin.toggle_view_action
            except AttributeError:
                # Old API
                action = plugin._toggle_view_action
                action.action_id = f'switch to {plugin.CONF_SECTION}'

            if action:
                action.setChecked(plugin.dockwidget.isVisible())

            try:
                name = plugin.CONF_SECTION
                pos = order.index(name)
            except ValueError:
                pos = None

            if pos is not None:
                order[pos] = action
            else:
                order.append(action)

        actions = order[:]
        for action in actions:
            if type(action) is not str:
                self.get_container()._plugins_menu.add_action(action)

    @property
    def lock_interface_action(self):
        return self.get_container()._lock_interface_action

    def _update_lock_interface_action(self):
        """
        Helper method to update the locking of panes/dockwidgets and toolbars.

        Returns
        -------
        None.
        """
        if self._interface_locked:
            icon = self.create_icon('drag_dock_widget')
            text = _('Unlock panes and toolbars')
        else:
            icon = self.create_icon('lock')
            text = _('Lock panes and toolbars')
        self.lock_interface_action.setIcon(icon)
        self.lock_interface_action.setText(text)

    def toggle_lock(self, value=None):
        """Lock/Unlock dockwidgets and toolbars."""
        self._interface_locked = (
            not self._interface_locked if value is None else value)
        self.set_conf('panes_locked', self._interface_locked, 'main')
        self._update_lock_interface_action()
        # Apply lock to panes
        for plugin in self.get_dockable_plugins():
            if self._interface_locked:
                if plugin.dockwidget.isFloating():
                    plugin.dockwidget.setFloating(False)

                plugin.dockwidget.remove_title_bar()
            else:
                plugin.dockwidget.set_title_bar()

        # Apply lock to toolbars
        toolbar = self.get_plugin(Plugins.Toolbar)
        if toolbar:
            toolbar.toggle_lock(value=self._interface_locked)
>>>>>>> 59589410
<|MERGE_RESOLUTION|>--- conflicted
+++ resolved
@@ -1,4 +1,3 @@
-<<<<<<< HEAD
 # -*- coding: utf-8 -*-
 #
 # Copyright © Spyder Project Contributors
@@ -827,835 +826,4 @@
         # Apply lock to toolbars
         toolbar = self.get_plugin(Plugins.Toolbar)
         if toolbar:
-            toolbar.toggle_lock(value=self._interface_locked)
-=======
-# -*- coding: utf-8 -*-
-#
-# Copyright © Spyder Project Contributors
-# Licensed under the terms of the MIT License
-# (see spyder/__init__.py for details)
-
-"""
-Layout Plugin.
-"""
-# Standard library imports
-import configparser as cp
-import os
-
-# Third party imports
-from qtpy.QtCore import Qt, QByteArray, QSize, QPoint, Slot
-from qtpy.QtWidgets import QApplication, QDesktopWidget, QDockWidget
-
-# Local imports
-from spyder.api.exceptions import SpyderAPIError
-from spyder.api.plugins import Plugins, SpyderPluginV2
-from spyder.api.plugin_registration.decorators import (
-    on_plugin_available, on_plugin_teardown)
-from spyder.api.translations import get_translation
-from spyder.api.utils import get_class_values
-from spyder.plugins.mainmenu.api import ApplicationMenus, ViewMenuSections
-from spyder.plugins.layout.container import (
-    LayoutContainer, LayoutContainerActions, LayoutPluginMenus)
-from spyder.plugins.layout.layouts import (DefaultLayouts,
-                                           HorizontalSplitLayout,
-                                           MatlabLayout, RLayout,
-                                           SpyderLayout, VerticalSplitLayout)
-from spyder.plugins.preferences.widgets.container import PreferencesActions
-from spyder.plugins.toolbar.api import (
-    ApplicationToolbars, MainToolbarSections)
-from spyder.py3compat import qbytearray_to_str  # FIXME:
-
-
-# Localization
-_ = get_translation("spyder")
-
-# Constants
-
-# Number of default layouts available
-DEFAULT_LAYOUTS = get_class_values(DefaultLayouts)
-
-# ----------------------------------------------------------------------------
-# ---- Window state version passed to saveState/restoreState.
-# ----------------------------------------------------------------------------
-# This defines the layout version used by different Spyder releases. In case
-# there's a need to reset the layout when moving from one release to another,
-# please increase the number below in integer steps, e.g. from 1 to 2, and
-# leave a mention below explaining what prompted the change.
-#
-# The current versions are:
-#
-# * Spyder 4: Version 0 (it was the default).
-# * Spyder 5.0.0 to 5.0.5: Version 1 (a bump was required due to the new API).
-# * Spyder 5.1.0: Version 2 (a bump was required due to the migration of
-#                            Projects to the new API).
-# * Spyder 5.2.0: Version 3 (a bump was required due to the migration of
-#                            IPython Console to the new API)
-WINDOW_STATE_VERSION = 3
-
-
-class Layout(SpyderPluginV2):
-    """
-    Layout manager plugin.
-    """
-    NAME = "layout"
-    CONF_SECTION = "quick_layouts"
-    REQUIRES = [Plugins.All]  # Uses wildcard to require all the plugins
-    CONF_FILE = False
-    CONTAINER_CLASS = LayoutContainer
-    CAN_BE_DISABLED = False
-
-    # --- SpyderDockablePlugin API
-    # ------------------------------------------------------------------------
-    @staticmethod
-    def get_name():
-        return _("Layout")
-
-    def get_description(self):
-        return _("Layout manager")
-
-    def get_icon(self):
-        return self.create_icon("history")  # FIXME:
-
-    def on_initialize(self):
-        self._last_plugin = None
-        self._first_spyder_run = False
-        self._fullscreen_flag = None
-        # The following flag remember the maximized state even when
-        # the window is in fullscreen mode:
-        self._maximized_flag = None
-        # The following flag is used to restore window's geometry when
-        # toggling out of fullscreen mode in Windows.
-        self._saved_normal_geometry = None
-        self._state_before_maximizing = None
-        self._interface_locked = self.get_conf('panes_locked', section='main')
-
-        # Register default layouts
-        self.register_layout(self, SpyderLayout)
-        self.register_layout(self, RLayout)
-        self.register_layout(self, MatlabLayout)
-        self.register_layout(self, HorizontalSplitLayout)
-        self.register_layout(self, VerticalSplitLayout)
-
-        self._update_fullscreen_action()
-
-    @on_plugin_available(plugin=Plugins.MainMenu)
-    def on_main_menu_available(self):
-        mainmenu = self.get_plugin(Plugins.MainMenu)
-        container = self.get_container()
-        # Add Panes related actions to View application menu
-        panes_items = [
-            container._plugins_menu,
-            container._lock_interface_action,
-            container._close_dockwidget_action,
-            container._maximize_dockwidget_action]
-        for panes_item in panes_items:
-            mainmenu.add_item_to_application_menu(
-                panes_item,
-                menu_id=ApplicationMenus.View,
-                section=ViewMenuSections.Pane,
-                before_section=ViewMenuSections.Toolbar)
-        # Add layouts menu to View application menu
-        layout_items = [
-            container._layouts_menu,
-            container._toggle_next_layout_action,
-            container._toggle_previous_layout_action]
-        for layout_item in layout_items:
-            mainmenu.add_item_to_application_menu(
-                layout_item,
-                menu_id=ApplicationMenus.View,
-                section=ViewMenuSections.Layout,
-                before_section=ViewMenuSections.Bottom)
-        # Add fullscreen action to View application menu
-        mainmenu.add_item_to_application_menu(
-            container._fullscreen_action,
-            menu_id=ApplicationMenus.View,
-            section=ViewMenuSections.Bottom)
-
-    @on_plugin_available(plugin=Plugins.Toolbar)
-    def on_toolbar_available(self):
-        container = self.get_container()
-        toolbars = self.get_plugin(Plugins.Toolbar)
-        # Add actions to Main application toolbar
-        toolbars.add_item_to_application_toolbar(
-            container._maximize_dockwidget_action,
-            toolbar_id=ApplicationToolbars.Main,
-            section=MainToolbarSections.ApplicationSection,
-            before=PreferencesActions.Show
-        )
-
-    @on_plugin_teardown(plugin=Plugins.MainMenu)
-    def on_main_menu_teardown(self):
-        mainmenu = self.get_plugin(Plugins.MainMenu)
-        # Remove Panes related actions from the View application menu
-        panes_items = [
-            LayoutPluginMenus.PluginsMenu,
-            LayoutContainerActions.LockDockwidgetsAndToolbars,
-            LayoutContainerActions.CloseCurrentDockwidget,
-            LayoutContainerActions.MaximizeCurrentDockwidget]
-        for panes_item in panes_items:
-            mainmenu.remove_item_from_application_menu(
-                panes_item,
-                menu_id=ApplicationMenus.View)
-        # Remove layouts menu from the View application menu
-        layout_items = [
-            LayoutPluginMenus.LayoutsMenu,
-            LayoutContainerActions.NextLayout,
-            LayoutContainerActions.PreviousLayout]
-        for layout_item in layout_items:
-            mainmenu.remove_item_from_application_menu(
-                layout_item,
-                menu_id=ApplicationMenus.View)
-        # Remove fullscreen action from the View application menu
-        mainmenu.remove_item_from_application_menu(
-            LayoutContainerActions.Fullscreen,
-            menu_id=ApplicationMenus.View)
-
-    @on_plugin_teardown(plugin=Plugins.Toolbar)
-    def on_toolbar_teardown(self):
-        toolbars = self.get_plugin(Plugins.Toolbar)
-
-        # Remove actions from the Main application toolbar
-        toolbars.remove_item_from_application_toolbar(
-            LayoutContainerActions.MaximizeCurrentDockwidget,
-            toolbar_id=ApplicationToolbars.Main
-        )
-
-    def before_mainwindow_visible(self):
-        # Update layout menu
-        self.update_layout_menu_actions()
-        # Setup layout
-        self.setup_layout(default=False)
-
-    def on_mainwindow_visible(self):
-        # Populate panes menu
-        self.create_plugins_menu()
-        # Update panes and toolbars lock status
-        self.toggle_lock(self._interface_locked)
-
-    # --- Plubic API
-    # ------------------------------------------------------------------------
-    def get_last_plugin(self):
-        """
-        Return the last focused dockable plugin.
-
-        Returns
-        -------
-        SpyderDockablePlugin
-            The last focused dockable plugin.
-        """
-        return self._last_plugin
-
-    def get_fullscreen_flag(self):
-        """
-        Give access to the fullscreen flag.
-
-        The flag shows if the mainwindow is in fullscreen mode or not.
-
-        Returns
-        -------
-        bool
-            True is the mainwindow is in fullscreen. False otherwise.
-        """
-        return self._fullscreen_flag
-
-    def register_layout(self, parent_plugin, layout_type):
-        """
-        Register a new layout type.
-
-        Parameters
-        ----------
-        parent_plugin: spyder.api.plugins.SpyderPluginV2
-            Plugin registering the layout type.
-        layout_type: spyder.plugins.layout.api.BaseGridLayoutType
-            Layout to register.
-        """
-        self.get_container().register_layout(parent_plugin, layout_type)
-
-    def get_layout(self, layout_id):
-        """
-        Get a registered layout by his ID.
-
-        Parameters
-        ----------
-        layout_id : string
-            The ID of the layout.
-
-        Returns
-        -------
-        Instance of a spyder.plugins.layout.api.BaseGridLayoutType subclass
-            Layout.
-        """
-        return self.get_container().get_layout(layout_id)
-
-    def update_layout_menu_actions(self):
-        self.get_container().update_layout_menu_actions()
-
-    def setup_layout(self, default=False):
-        """Initialize mainwindow layout."""
-        prefix = 'window' + '/'
-        settings = self.load_window_settings(prefix, default)
-        hexstate = settings[0]
-
-        self._first_spyder_run = False
-        if hexstate is None:
-            # First Spyder execution:
-            self.main.setWindowState(Qt.WindowMaximized)
-            self._first_spyder_run = True
-            self.setup_default_layouts(DefaultLayouts.SpyderLayout, settings)
-
-            # Now that the initial setup is done, copy the window settings,
-            # except for the hexstate in the quick layouts sections for the
-            # default layouts.
-            # Order and name of the default layouts is found in config.py
-            section = 'quick_layouts'
-            get_func = self.get_conf_default if default else self.get_conf
-            order = get_func('order', section=section)
-
-            # Restore the original defaults if reset layouts is called
-            if default:
-                self.set_conf('active', order, section)
-                self.set_conf('order', order, section)
-                self.set_conf('names', order, section)
-                self.set_conf('ui_names', order, section)
-
-            for index, _name, in enumerate(order):
-                prefix = 'layout_{0}/'.format(index)
-                self.save_current_window_settings(prefix, section,
-                                                  none_state=True)
-
-            # Store the initial layout as the default in spyder
-            prefix = 'layout_default/'
-            section = 'quick_layouts'
-            self.save_current_window_settings(prefix, section, none_state=True)
-            self._current_quick_layout = DefaultLayouts.SpyderLayout
-
-        self.set_window_settings(*settings)
-
-    def setup_default_layouts(self, layout_id, settings):
-        """Setup default layouts when run for the first time."""
-        main = self.main
-        main.setUpdatesEnabled(False)
-
-        first_spyder_run = bool(self._first_spyder_run)  # Store copy
-
-        if first_spyder_run:
-            self.set_window_settings(*settings)
-        else:
-            if self._last_plugin:
-                if self._last_plugin._ismaximized:
-                    self.maximize_dockwidget(restore=True)
-
-            if not (main.isMaximized() or self._maximized_flag):
-                main.showMaximized()
-
-            min_width = main.minimumWidth()
-            max_width = main.maximumWidth()
-            base_width = main.width()
-            main.setFixedWidth(base_width)
-
-        # Layout selection
-        layout = self.get_layout(layout_id)
-
-        # Apply selected layout
-        layout.set_main_window_layout(self.main, self.get_dockable_plugins())
-
-        if first_spyder_run:
-            self._first_spyder_run = False
-        else:
-            self.main.setMinimumWidth(min_width)
-            self.main.setMaximumWidth(max_width)
-
-            if not (self.main.isMaximized() or self._maximized_flag):
-                self.main.showMaximized()
-
-        self.main.setUpdatesEnabled(True)
-        self.main.sig_layout_setup_ready.emit(layout)
-
-        return layout
-
-    def quick_layout_switch(self, index_or_layout_id):
-        """
-        Switch to quick layout.
-
-        Using a number *index* or a registered layout id *layout_id*.
-
-        Parameters
-        ----------
-        index_or_layout_id: int or str
-        """
-        section = 'quick_layouts'
-        container = self.get_container()
-        try:
-            settings = self.load_window_settings(
-                'layout_{}/'.format(index_or_layout_id), section=section)
-            (hexstate, window_size, prefs_dialog_size, pos, is_maximized,
-             is_fullscreen) = settings
-
-            # The defaults layouts will always be regenerated unless there was
-            # an overwrite, either by rewriting with same name, or by deleting
-            # and then creating a new one
-            if hexstate is None:
-                # The value for hexstate shouldn't be None for a custom saved
-                # layout (ie, where the index is greater than the number of
-                # defaults).  See spyder-ide/spyder#6202.
-                if index_or_layout_id not in DEFAULT_LAYOUTS:
-                    container.critical_message(
-                        _("Warning"),
-                        _("Error opening the custom layout.  Please close"
-                          " Spyder and try again.  If the issue persists,"
-                          " then you must use 'Reset to Spyder default' "
-                          "from the layout menu."))
-                    return
-                self.setup_default_layouts(index_or_layout_id, settings)
-            else:
-                self.set_window_settings(*settings)
-        except cp.NoOptionError:
-            try:
-                layout = self.get_layout(index_or_layout_id)
-                layout.set_main_window_layout(
-                    self.main, self.get_dockable_plugins())
-                self.main.sig_layout_setup_ready.emit(layout)
-            except SpyderAPIError:
-                container.critical_message(
-                    _("Warning"),
-                    _("Quick switch layout #%s has not yet "
-                      "been defined.") % str(index_or_layout_id))
-
-        # Make sure the flags are correctly set for visible panes
-        for plugin in self.get_dockable_plugins():
-            try:
-                # New API
-                action = plugin.toggle_view_action
-            except AttributeError:
-                # Old API
-                action = plugin._toggle_view_action
-            action.setChecked(plugin.dockwidget.isVisible())
-
-        return index_or_layout_id
-
-    def load_window_settings(self, prefix, default=False, section='main'):
-        """
-        Load window layout settings from userconfig-based configuration with
-        *prefix*, under *section*.
-
-        Parameters
-        ----------
-        default: bool
-            if True, do not restore inner layout.
-        """
-        get_func = self.get_conf_default if default else self.get_conf
-        window_size = get_func(prefix + 'size', section=section)
-        prefs_dialog_size = get_func(
-            prefix + 'prefs_dialog_size', section=section)
-
-        if default:
-            hexstate = None
-        else:
-            try:
-                hexstate = get_func(prefix + 'state', section=section)
-            except Exception:
-                hexstate = None
-
-        pos = get_func(prefix + 'position', section=section)
-
-        # It's necessary to verify if the window/position value is valid
-        # with the current screen. See spyder-ide/spyder#3748.
-        width = pos[0]
-        height = pos[1]
-        screen_shape = QApplication.desktop().geometry()
-        current_width = screen_shape.width()
-        current_height = screen_shape.height()
-        if current_width < width or current_height < height:
-            pos = self.get_conf_default(prefix + 'position', section)
-
-        is_maximized = get_func(prefix + 'is_maximized', section=section)
-        is_fullscreen = get_func(prefix + 'is_fullscreen', section=section)
-        return (hexstate, window_size, prefs_dialog_size, pos, is_maximized,
-                is_fullscreen)
-
-    def get_window_settings(self):
-        """
-        Return current window settings.
-
-        Symetric to the 'set_window_settings' setter.
-        """
-        # FIXME: Window size in main window is update on resize
-        window_size = (self.window_size.width(), self.window_size.height())
-
-        is_fullscreen = self.main.isFullScreen()
-        if is_fullscreen:
-            is_maximized = self._maximized_flag
-        else:
-            is_maximized = self.main.isMaximized()
-
-        pos = (self.window_position.x(), self.window_position.y())
-        prefs_dialog_size = (self.prefs_dialog_size.width(),
-                             self.prefs_dialog_size.height())
-
-        hexstate = qbytearray_to_str(
-            self.main.saveState(version=WINDOW_STATE_VERSION)
-        )
-        return (hexstate, window_size, prefs_dialog_size, pos, is_maximized,
-                is_fullscreen)
-
-    def set_window_settings(self, hexstate, window_size, prefs_dialog_size,
-                            pos, is_maximized, is_fullscreen):
-        """
-        Set window settings Symetric to the 'get_window_settings' accessor.
-        """
-        main = self.main
-        main.setUpdatesEnabled(False)
-        self.prefs_dialog_size = QSize(prefs_dialog_size[0],
-                                       prefs_dialog_size[1])  # width,height
-        main.set_prefs_size(self.prefs_dialog_size)
-        self.window_size = QSize(window_size[0],
-                                 window_size[1])  # width, height
-        self.window_position = QPoint(pos[0], pos[1])  # x,y
-        main.setWindowState(Qt.WindowNoState)
-        main.resize(self.window_size)
-        main.move(self.window_position)
-
-        # Window layout
-        if hexstate:
-            hexstate_valid = self.main.restoreState(
-                QByteArray().fromHex(str(hexstate).encode('utf-8')),
-                version=WINDOW_STATE_VERSION
-            )
-
-            # Check layout validity. Spyder 4 and below use the version 0
-            # state (default), whereas Spyder 5 will use version 1 state.
-            # For more info see the version argument for
-            # QMainWindow.restoreState:
-            # https://doc.qt.io/qt-5/qmainwindow.html#restoreState
-            if not hexstate_valid:
-                self.main.setUpdatesEnabled(True)
-                self.setup_layout(default=True)
-                return
-
-        # Is fullscreen?
-        if is_fullscreen:
-            self.main.setWindowState(Qt.WindowFullScreen)
-
-        # Is maximized?
-        if is_fullscreen:
-            self._maximized_flag = is_maximized
-        elif is_maximized:
-            self.main.setWindowState(Qt.WindowMaximized)
-
-        self.main.setUpdatesEnabled(True)
-
-    def save_current_window_settings(self, prefix, section='main',
-                                     none_state=False):
-        """
-        Save current window settings.
-
-        It saves config with *prefix* in the userconfig-based,
-        configuration under *section*.
-        """
-        # Use current size and position when saving window settings.
-        # Fixes spyder-ide/spyder#13882
-        win_size = self.main.size()
-        pos = self.main.pos()
-        prefs_size = self.prefs_dialog_size
-
-        self.set_conf(
-            prefix + 'size',
-            (win_size.width(), win_size.height()),
-            section=section,
-        )
-        self.set_conf(
-            prefix + 'prefs_dialog_size',
-            (prefs_size.width(), prefs_size.height()),
-            section=section,
-        )
-        self.set_conf(
-            prefix + 'is_maximized',
-            self.main.isMaximized(),
-            section=section,
-        )
-        self.set_conf(
-            prefix + 'is_fullscreen',
-            self.main.isFullScreen(),
-            section=section,
-        )
-        self.set_conf(
-            prefix + 'position',
-            (pos.x(), pos.y()),
-            section=section,
-        )
-
-        self.maximize_dockwidget(restore=True)  # Restore non-maximized layout
-
-        if none_state:
-            self.set_conf(
-                prefix + 'state',
-                None,
-                section=section,
-            )
-        else:
-            qba = self.main.saveState(version=WINDOW_STATE_VERSION)
-            self.set_conf(
-                prefix + 'state',
-                qbytearray_to_str(qba),
-                section=section,
-            )
-
-        self.set_conf(
-            prefix + 'statusbar',
-            not self.main.statusBar().isHidden(),
-            section=section,
-        )
-
-    @Slot()
-    def close_current_dockwidget(self):
-        """Search for the currently focused plugin and close it."""
-        widget = QApplication.focusWidget()
-        for plugin in self.get_dockable_plugins():
-            # TODO: remove old API
-            try:
-                # New API
-                if plugin.get_widget().isAncestorOf(widget):
-                    plugin.toggle_view_action.setChecked(False)
-                    break
-            except AttributeError:
-                # Old API
-                if plugin.isAncestorOf(widget):
-                    plugin._toggle_view_action.setChecked(False)
-                    break
-
-    @property
-    def maximize_action(self):
-        """Expose maximize current dockwidget action."""
-        return self.get_container()._maximize_dockwidget_action
-
-    def maximize_dockwidget(self, restore=False):
-        """
-        Maximize current dockwidget.
-
-        Shortcut: Ctrl+Alt+Shift+M
-        First call: maximize current dockwidget
-        Second call (or restore=True): restore original window layout
-        """
-        if self._state_before_maximizing is None:
-            if restore:
-                return
-
-            # Select plugin to maximize
-            self._state_before_maximizing = self.main.saveState(
-                version=WINDOW_STATE_VERSION
-            )
-            focus_widget = QApplication.focusWidget()
-
-            for plugin in self.get_dockable_plugins():
-                plugin.dockwidget.hide()
-
-                try:
-                    # New API
-                    if plugin.get_widget().isAncestorOf(focus_widget):
-                        self._last_plugin = plugin
-                except Exception:
-                    # Old API
-                    if plugin.isAncestorOf(focus_widget):
-                        self._last_plugin = plugin
-
-            # Only plugins that have a dockwidget are part of widgetlist,
-            # so last_plugin can be None after the above "for" cycle.
-            # For example, this happens if, after Spyder has started, focus
-            # is set to the Working directory toolbar (which doesn't have
-            # a dockwidget) and then you press the Maximize button
-            if self._last_plugin is None:
-                # Using the Editor as default plugin to maximize
-                self._last_plugin = self.get_plugin(Plugins.Editor)
-
-            # Maximize last_plugin
-            self._last_plugin.dockwidget.toggleViewAction().setDisabled(True)
-            try:
-                # New API
-                self.main.setCentralWidget(self._last_plugin.get_widget())
-            except AttributeError:
-                # Old API
-                self.main.setCentralWidget(self._last_plugin)
-            self._last_plugin._ismaximized = True
-
-            # Workaround to solve an issue with editor's outline explorer:
-            # (otherwise the whole plugin is hidden and so is the outline
-            # explorer and the latter won't be refreshed if not visible)
-            try:
-                # New API
-                self._last_plugin.get_widget().show()
-                self._last_plugin.change_visibility(True)
-            except AttributeError:
-                # Old API
-                self._last_plugin.show()
-                self._last_plugin._visibility_changed(True)
-
-            if self._last_plugin is self.main.editor:
-                # Automatically show the outline if the editor was maximized:
-                outline_explorer = self.get_plugin(Plugins.OutlineExplorer)
-                self.main.addDockWidget(
-                    Qt.RightDockWidgetArea,
-                    outline_explorer.dockwidget)
-                outline_explorer.dockwidget.show()
-        else:
-            # Restore original layout (before maximizing current dockwidget)
-            try:
-                # New API
-                self._last_plugin.dockwidget.setWidget(
-                    self._last_plugin.get_widget())
-            except AttributeError:
-                # Old API
-                self._last_plugin.dockwidget.setWidget(self._last_plugin)
-            self._last_plugin.dockwidget.toggleViewAction().setEnabled(True)
-            self.main.setCentralWidget(None)
-
-            try:
-                # New API
-                self._last_plugin.get_widget().is_maximized = False
-            except AttributeError:
-                # Old API
-                self._last_plugin._ismaximized = False
-
-            self.main.restoreState(
-                self._state_before_maximizing, version=WINDOW_STATE_VERSION
-            )
-            self._state_before_maximizing = None
-            try:
-                # New API
-                self._last_plugin.get_widget().get_focus_widget().setFocus()
-            except AttributeError:
-                # Old API
-                self._last_plugin.get_focus_widget().setFocus()
-
-    def _update_fullscreen_action(self):
-        if self._fullscreen_flag:
-            icon = self.create_icon('window_nofullscreen')
-        else:
-            icon = self.create_icon('window_fullscreen')
-        self.get_container()._fullscreen_action.setIcon(icon)
-
-    @Slot()
-    def toggle_fullscreen(self):
-        """
-        Toggle option to show the mainwindow in fullscreen or windowed.
-        """
-        main = self.main
-        if self._fullscreen_flag:
-            self._fullscreen_flag = False
-            if os.name == 'nt':
-                main.setWindowFlags(
-                    main.windowFlags()
-                    ^ (Qt.FramelessWindowHint | Qt.WindowStaysOnTopHint))
-                main.setGeometry(self._saved_normal_geometry)
-            main.showNormal()
-            if self._maximized_flag:
-                main.showMaximized()
-        else:
-            self._maximized_flag = main.isMaximized()
-            self._fullscreen_flag = True
-            self._saved_normal_geometry = main.normalGeometry()
-            if os.name == 'nt':
-                # Due to limitations of the Windows DWM, compositing is not
-                # handled correctly for OpenGL based windows when going into
-                # full screen mode, so we need to use this workaround.
-                # See spyder-ide/spyder#4291.
-                main.setWindowFlags(main.windowFlags()
-                                    | Qt.FramelessWindowHint
-                                    | Qt.WindowStaysOnTopHint)
-
-                screen_number = QDesktopWidget().screenNumber(main)
-                if screen_number < 0:
-                    screen_number = 0
-
-                r = QApplication.desktop().screenGeometry(screen_number)
-                main.setGeometry(
-                    r.left() - 1, r.top() - 1, r.width() + 2, r.height() + 2)
-                main.showNormal()
-            else:
-                main.showFullScreen()
-        self._update_fullscreen_action()
-
-    @property
-    def plugins_menu(self):
-        """Expose plugins toggle actions menu."""
-        return self.get_container()._plugins_menu
-
-    def create_plugins_menu(self):
-        """
-        Populate panes menu with the toggle view action of each base plugin.
-        """
-        order = ['editor', 'ipython_console', 'variable_explorer',
-                 'help', 'plots', None, 'explorer', 'outline_explorer',
-                 'project_explorer', 'find_in_files', None, 'historylog',
-                 'profiler', 'breakpoints', 'pylint', None,
-                 'onlinehelp', 'internal_console', None]
-
-        for plugin in self.get_dockable_plugins():
-            try:
-                # New API
-                action = plugin.toggle_view_action
-            except AttributeError:
-                # Old API
-                action = plugin._toggle_view_action
-                action.action_id = f'switch to {plugin.CONF_SECTION}'
-
-            if action:
-                action.setChecked(plugin.dockwidget.isVisible())
-
-            try:
-                name = plugin.CONF_SECTION
-                pos = order.index(name)
-            except ValueError:
-                pos = None
-
-            if pos is not None:
-                order[pos] = action
-            else:
-                order.append(action)
-
-        actions = order[:]
-        for action in actions:
-            if type(action) is not str:
-                self.get_container()._plugins_menu.add_action(action)
-
-    @property
-    def lock_interface_action(self):
-        return self.get_container()._lock_interface_action
-
-    def _update_lock_interface_action(self):
-        """
-        Helper method to update the locking of panes/dockwidgets and toolbars.
-
-        Returns
-        -------
-        None.
-        """
-        if self._interface_locked:
-            icon = self.create_icon('drag_dock_widget')
-            text = _('Unlock panes and toolbars')
-        else:
-            icon = self.create_icon('lock')
-            text = _('Lock panes and toolbars')
-        self.lock_interface_action.setIcon(icon)
-        self.lock_interface_action.setText(text)
-
-    def toggle_lock(self, value=None):
-        """Lock/Unlock dockwidgets and toolbars."""
-        self._interface_locked = (
-            not self._interface_locked if value is None else value)
-        self.set_conf('panes_locked', self._interface_locked, 'main')
-        self._update_lock_interface_action()
-        # Apply lock to panes
-        for plugin in self.get_dockable_plugins():
-            if self._interface_locked:
-                if plugin.dockwidget.isFloating():
-                    plugin.dockwidget.setFloating(False)
-
-                plugin.dockwidget.remove_title_bar()
-            else:
-                plugin.dockwidget.set_title_bar()
-
-        # Apply lock to toolbars
-        toolbar = self.get_plugin(Plugins.Toolbar)
-        if toolbar:
-            toolbar.toggle_lock(value=self._interface_locked)
->>>>>>> 59589410
+            toolbar.toggle_lock(value=self._interface_locked)