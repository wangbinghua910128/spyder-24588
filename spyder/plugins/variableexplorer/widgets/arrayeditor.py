--- conflicted
+++ resolved
@@ -808,12 +808,7 @@
                      options_button]:
             self.add_item_to_toolbar(item, toolbar)
 
-<<<<<<< HEAD
         toolbar.render()
-        self.layout.addWidget(toolbar, 0, 0)
-=======
-        toolbar._render()
->>>>>>> f937f098
 
         # ---- Stack widget (empty)
 
