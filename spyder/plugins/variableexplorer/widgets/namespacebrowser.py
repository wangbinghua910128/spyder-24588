--- conflicted
+++ resolved
@@ -1,367 +1,362 @@
-# -*- coding: utf-8 -*-
-#
-# Copyright © Spyder Project Contributors
-# Licensed under the terms of the MIT License
-# (see spyder/__init__.py for details)
-
-"""
-Namespace browser widget.
-
-This is the main widget used in the Variable Explorer plugin
-"""
-
-# Standard library imports
-import os
-import os.path as osp
-from pickle import UnpicklingError
-
-# Third library imports
-from qtpy import PYQT5
-from qtpy.compat import getopenfilenames, getsavefilename
-from qtpy.QtCore import Qt, Signal, Slot
-from qtpy.QtGui import QCursor
-from qtpy.QtWidgets import (QApplication, QInputDialog,
-                            QMessageBox, QVBoxLayout, QWidget)
-from spyder_kernels.comms.commbase import CommError
-from spyder_kernels.utils.iofuncs import iofunctions
-from spyder_kernels.utils.misc import fix_reference_name
-from spyder_kernels.utils.nsview import REMOTE_SETTINGS
-
-# Local imports
-from spyder.api.translations import get_translation
-from spyder.api.widgets.mixins import SpyderWidgetMixin
-from spyder.widgets.collectionseditor import RemoteCollectionsEditorTableView
-from spyder.plugins.variableexplorer.widgets.importwizard import ImportWizard
-from spyder.utils import encoding
-from spyder.utils.misc import getcwd_or_home, remove_backslashes
-from spyder.widgets.helperwidgets import FinderWidget
-
-
-# Localization
-_ = get_translation('spyder')
-
-# Constants
-VALID_VARIABLE_CHARS = r"[^\w+*=¡!¿?'\"#$%&()/<>\-\[\]{}^`´;,|¬]*\w"
-
-# Max time before giving up when making a blocking call to the kernel
-CALL_KERNEL_TIMEOUT = 30
-
-
-class NamespaceBrowser(QWidget, SpyderWidgetMixin):
-    """
-    Namespace browser (global variables explorer widget).
-    """
-    # This is necessary to test the widget separately from its plugin
-    CONF_SECTION = 'variable_explorer'
-
-    # Signals
-    sig_free_memory_requested = Signal()
-    sig_start_spinner_requested = Signal()
-    sig_stop_spinner_requested = Signal()
-    sig_hide_finder_requested = Signal()
-
-    def __init__(self, parent):
-        if PYQT5:
-            super().__init__(parent=parent, class_parent=parent)
-        else:
-            QWidget.__init__(self, parent)
-            SpyderWidgetMixin.__init__(self, class_parent=parent)
-
-        # Attributes
-        self.filename = None
-
-        # Widgets
-        self.editor = None
-        self.shellwidget = None
-        self.finder = None
-
-    def toggle_finder(self, show):
-        """Show and hide the finder."""
-        self.finder.set_visible(show)
-        if not show:
-            self.editor.setFocus()
-
-    def do_find(self, text):
-        """Search for text."""
-        if self.editor is not None:
-            self.editor.do_find(text)
-
-    def finder_is_visible(self):
-        """Check if the finder is visible."""
-        if self.finder is None:
-            return False
-        return self.finder.isVisible()
-
-    def setup(self):
-        """
-        Setup the namespace browser with provided options.
-        """
-        assert self.shellwidget is not None
-
-        if self.editor is not None:
-            self.set_namespace_view_settings()
-            self.refresh_table()
-        else:
-            # Widgets
-            self.editor = RemoteCollectionsEditorTableView(
-                self,
-                data=None,
-                shellwidget=self.shellwidget,
-                create_menu=False,
-            )
-            key_filter_dict = {
-                Qt.Key_Up: self.editor.previous_row,
-                Qt.Key_Down: self.editor.next_row
-            }
-            self.finder = FinderWidget(
-                self,
-                find_on_change=True,
-                regex_base=VALID_VARIABLE_CHARS,
-                key_filter_dict=key_filter_dict
-            )
-
-            # Signals
-            self.editor.sig_files_dropped.connect(self.import_data)
-            self.editor.sig_free_memory_requested.connect(
-                self.sig_free_memory_requested)
-            self.editor.sig_editor_creation_started.connect(
-                self.sig_start_spinner_requested)
-            self.editor.sig_editor_shown.connect(
-                self.sig_stop_spinner_requested)
-
-            self.finder.sig_find_text.connect(self.do_find)
-            self.finder.sig_hide_finder_requested.connect(
-                self.sig_hide_finder_requested)
-
-            # Layout
-            layout = QVBoxLayout()
-            layout.setContentsMargins(0, 0, 0, 0)
-            layout.addWidget(self.editor)
-            layout.addSpacing(1)
-            layout.addWidget(self.finder)
-            self.setLayout(layout)
-
-    def get_view_settings(self):
-        """Return dict editor view settings"""
-        settings = {}
-        for name in REMOTE_SETTINGS:
-            settings[name] = self.get_conf(name)
-
-        return settings
-
-    def set_shellwidget(self, shellwidget):
-        """Bind shellwidget instance to namespace browser"""
-        self.shellwidget = shellwidget
-
-    def refresh_table(self):
-        """Refresh variable table."""
-        self.refresh_namespacebrowser()
-        try:
-            self.editor.resizeRowToContents()
-        except TypeError:
-            pass
-
-    def refresh_namespacebrowser(self, interrupt=True):
-        """Refresh namespace browser"""
-        self.shellwidget.call_kernel(
-            interrupt=interrupt,
-            callback=self.process_remote_view
-        ).get_namespace_view()
-
-        self.shellwidget.call_kernel(
-            interrupt=interrupt,
-            callback=self.set_var_properties
-        ).get_var_properties()
-
-    def set_namespace_view_settings(self):
-        """Set the namespace view settings"""
-        settings = self.get_view_settings()
-        self.shellwidget.call_kernel(
-            interrupt=True
-        ).set_namespace_view_settings(settings)
-
-    def on_kernel_started(self):
-        self.set_namespace_view_settings()
-        self.refresh_namespacebrowser(interrupt=False)
-
-    def process_remote_view(self, remote_view):
-        """Process remote view"""
-        if remote_view is not None:
-            self.set_data(remote_view)
-
-    def set_var_properties(self, properties):
-        """Set properties of variables"""
-        if properties is not None:
-            self.editor.var_properties = properties
-
-    def set_data(self, data):
-        """Set data."""
-        if data != self.editor.source_model.get_data():
-            self.editor.set_data(data)
-            self.editor.adjust_columns()
-
-    @Slot(list)
-    def import_data(self, filenames=None):
-        """Import data from text file."""
-        title = _("Import data")
-        if filenames is None:
-            if self.filename is None:
-                basedir = getcwd_or_home()
-            else:
-                basedir = osp.dirname(self.filename)
-            filenames, _selfilter = getopenfilenames(self, title, basedir,
-                                                     iofunctions.load_filters)
-            if not filenames:
-                return
-        elif isinstance(filenames, str):
-            filenames = [filenames]
-
-        for filename in filenames:
-            self.filename = str(filename)
-            if os.name == "nt":
-                self.filename = remove_backslashes(self.filename)
-            extension = osp.splitext(self.filename)[1].lower()
-
-            if extension not in iofunctions.load_funcs:
-                buttons = QMessageBox.Yes | QMessageBox.Cancel
-                answer = QMessageBox.question(self, title,
-                            _("<b>Unsupported file extension '%s'</b><br><br>"
-                              "Would you like to import it anyway "
-                              "(by selecting a known file format)?"
-                              ) % extension, buttons)
-                if answer == QMessageBox.Cancel:
-                    return
-                formats = list(iofunctions.load_extensions.keys())
-                item, ok = QInputDialog.getItem(self, title,
-                                                _('Open file as:'),
-                                                formats, 0, False)
-                if ok:
-                    extension = iofunctions.load_extensions[str(item)]
-                else:
-                    return
-
-            load_func = iofunctions.load_funcs[extension]
-                
-            # 'import_wizard' (self.setup_io)
-            if isinstance(load_func, str):
-                # Import data with import wizard
-                error_message = None
-                try:
-                    text, _encoding = encoding.read(self.filename)
-                    base_name = osp.basename(self.filename)
-                    editor = ImportWizard(self, text, title=base_name,
-                                  varname=fix_reference_name(base_name))
-                    if editor.exec_():
-                        var_name, clip_data = editor.get_data()
-                        self.editor.new_value(var_name, clip_data)
-                except Exception as error:
-                    error_message = str(error)
-            else:
-                QApplication.setOverrideCursor(QCursor(Qt.WaitCursor))
-                QApplication.processEvents()
-<<<<<<< HEAD
-                error_message = self.load_data(self.filename, ext)
-=======
-                error_message = self.shellwidget.load_data(self.filename,
-                                                           extension)
->>>>>>> b7b7341c
-                QApplication.restoreOverrideCursor()
-                QApplication.processEvents()
-    
-            if error_message is not None:
-                QMessageBox.critical(self, title,
-                                     _("<b>Unable to load '%s'</b>"
-                                       "<br><br>"
-                                       "The error message was:<br>%s"
-                                       ) % (self.filename, error_message))
-            self.refresh_table()
-
-    def load_data(self, filename, ext):
-        """Load data from a file."""
-        overwrite = False
-        if self.editor.var_properties:
-            message = _('Do you want to overwrite old '
-                        'variables (if any) in the namespace '
-                        'when loading the data?')
-            buttons = QMessageBox.Yes | QMessageBox.No
-            result = QMessageBox.question(
-                self, _('Data loading'), message, buttons)
-            overwrite = result == QMessageBox.Yes
-        try:
-            return self.shellwidget.call_kernel(
-                blocking=True,
-                display_error=True,
-                timeout=CALL_KERNEL_TIMEOUT).load_data(
-                    filename, ext, overwrite=overwrite)
-        except ImportError as msg:
-            module = str(msg).split("'")[1]
-            msg = _("Spyder is unable to open the file "
-                    "you're trying to load because <tt>{module}</tt> is "
-                    "not installed. Please install "
-                    "this package in your working environment."
-                    "<br>").format(module=module)
-            return msg
-        except TimeoutError:
-            msg = _("Data is too big to be loaded")
-            return msg
-        except (UnpicklingError, RuntimeError, CommError):
-            return None
-
-    def reset_namespace(self):
-        warning = self.get_conf(
-            section='ipython_console',
-            option='show_reset_namespace_warning'
-        )
-        self.shellwidget.reset_namespace(warning=warning, message=True)
-        self.editor.automatic_column_width = True
-
-    def save_data(self):
-        """Save data"""
-        filename = self.filename
-        if filename is None:
-            filename = getcwd_or_home()
-        extension = osp.splitext(filename)[1].lower()
-        if not extension:
-            # Needed to prevent trying to save a data file without extension
-            # See spyder-ide/spyder#7196
-            filename = filename + '.spydata'
-        filename, _selfilter = getsavefilename(self, _("Save data"),
-                                               filename,
-                                               iofunctions.save_filters)
-        if filename:
-            self.filename = filename
-        else:
-            return False
-
-        QApplication.setOverrideCursor(QCursor(Qt.WaitCursor))
-        QApplication.processEvents()
-
-        error_message = self.save_namespace(self.filename)
-
-        QApplication.restoreOverrideCursor()
-        QApplication.processEvents()
-        if error_message is not None:
-            if 'Some objects could not be saved:' in error_message:
-                save_data_message = (
-                    _("<b>Some objects could not be saved:</b>")
-                    + "<br><br><code>{obj_list}</code>".format(
-                        obj_list=error_message.split(': ')[1]))
-            else:
-                save_data_message = _(
-                    "<b>Unable to save current workspace</b>"
-                    "<br><br>"
-                    "The error message was:<br>") + error_message
-
-            QMessageBox.critical(self, _("Save data"), save_data_message)
-
-    def save_namespace(self, filename):
-        try:
-            return self.shellwidget.call_kernel(
-                blocking=True,
-                display_error=True,
-                timeout=CALL_KERNEL_TIMEOUT).save_namespace(filename)
-        except TimeoutError:
-            msg = _("Data is too big to be saved")
-            return msg
-        except (UnpicklingError, RuntimeError, CommError):
-            return None
+# -*- coding: utf-8 -*-
+#
+# Copyright © Spyder Project Contributors
+# Licensed under the terms of the MIT License
+# (see spyder/__init__.py for details)
+
+"""
+Namespace browser widget.
+
+This is the main widget used in the Variable Explorer plugin
+"""
+
+# Standard library imports
+import os
+import os.path as osp
+from pickle import UnpicklingError
+
+# Third library imports
+from qtpy import PYQT5
+from qtpy.compat import getopenfilenames, getsavefilename
+from qtpy.QtCore import Qt, Signal, Slot
+from qtpy.QtGui import QCursor
+from qtpy.QtWidgets import (QApplication, QInputDialog,
+                            QMessageBox, QVBoxLayout, QWidget)
+from spyder_kernels.comms.commbase import CommError
+from spyder_kernels.utils.iofuncs import iofunctions
+from spyder_kernels.utils.misc import fix_reference_name
+from spyder_kernels.utils.nsview import REMOTE_SETTINGS
+
+# Local imports
+from spyder.api.translations import get_translation
+from spyder.api.widgets.mixins import SpyderWidgetMixin
+from spyder.widgets.collectionseditor import RemoteCollectionsEditorTableView
+from spyder.plugins.variableexplorer.widgets.importwizard import ImportWizard
+from spyder.utils import encoding
+from spyder.utils.misc import getcwd_or_home, remove_backslashes
+from spyder.widgets.helperwidgets import FinderWidget
+
+
+# Localization
+_ = get_translation('spyder')
+
+# Constants
+VALID_VARIABLE_CHARS = r"[^\w+*=¡!¿?'\"#$%&()/<>\-\[\]{}^`´;,|¬]*\w"
+
+# Max time before giving up when making a blocking call to the kernel
+CALL_KERNEL_TIMEOUT = 30
+
+
+class NamespaceBrowser(QWidget, SpyderWidgetMixin):
+    """
+    Namespace browser (global variables explorer widget).
+    """
+    # This is necessary to test the widget separately from its plugin
+    CONF_SECTION = 'variable_explorer'
+
+    # Signals
+    sig_free_memory_requested = Signal()
+    sig_start_spinner_requested = Signal()
+    sig_stop_spinner_requested = Signal()
+    sig_hide_finder_requested = Signal()
+
+    def __init__(self, parent):
+        if PYQT5:
+            super().__init__(parent=parent, class_parent=parent)
+        else:
+            QWidget.__init__(self, parent)
+            SpyderWidgetMixin.__init__(self, class_parent=parent)
+
+        # Attributes
+        self.filename = None
+
+        # Widgets
+        self.editor = None
+        self.shellwidget = None
+        self.finder = None
+
+    def toggle_finder(self, show):
+        """Show and hide the finder."""
+        self.finder.set_visible(show)
+        if not show:
+            self.editor.setFocus()
+
+    def do_find(self, text):
+        """Search for text."""
+        if self.editor is not None:
+            self.editor.do_find(text)
+
+    def finder_is_visible(self):
+        """Check if the finder is visible."""
+        if self.finder is None:
+            return False
+        return self.finder.isVisible()
+
+    def setup(self):
+        """
+        Setup the namespace browser with provided options.
+        """
+        assert self.shellwidget is not None
+
+        if self.editor is not None:
+            self.set_namespace_view_settings()
+            self.refresh_table()
+        else:
+            # Widgets
+            self.editor = RemoteCollectionsEditorTableView(
+                self,
+                data=None,
+                shellwidget=self.shellwidget,
+                create_menu=False,
+            )
+            key_filter_dict = {
+                Qt.Key_Up: self.editor.previous_row,
+                Qt.Key_Down: self.editor.next_row
+            }
+            self.finder = FinderWidget(
+                self,
+                find_on_change=True,
+                regex_base=VALID_VARIABLE_CHARS,
+                key_filter_dict=key_filter_dict
+            )
+
+            # Signals
+            self.editor.sig_files_dropped.connect(self.import_data)
+            self.editor.sig_free_memory_requested.connect(
+                self.sig_free_memory_requested)
+            self.editor.sig_editor_creation_started.connect(
+                self.sig_start_spinner_requested)
+            self.editor.sig_editor_shown.connect(
+                self.sig_stop_spinner_requested)
+
+            self.finder.sig_find_text.connect(self.do_find)
+            self.finder.sig_hide_finder_requested.connect(
+                self.sig_hide_finder_requested)
+
+            # Layout
+            layout = QVBoxLayout()
+            layout.setContentsMargins(0, 0, 0, 0)
+            layout.addWidget(self.editor)
+            layout.addSpacing(1)
+            layout.addWidget(self.finder)
+            self.setLayout(layout)
+
+    def get_view_settings(self):
+        """Return dict editor view settings"""
+        settings = {}
+        for name in REMOTE_SETTINGS:
+            settings[name] = self.get_conf(name)
+
+        return settings
+
+    def set_shellwidget(self, shellwidget):
+        """Bind shellwidget instance to namespace browser"""
+        self.shellwidget = shellwidget
+
+    def refresh_table(self):
+        """Refresh variable table."""
+        self.refresh_namespacebrowser()
+        try:
+            self.editor.resizeRowToContents()
+        except TypeError:
+            pass
+
+    def refresh_namespacebrowser(self, interrupt=True):
+        """Refresh namespace browser"""
+        self.shellwidget.call_kernel(
+            interrupt=interrupt,
+            callback=self.process_remote_view
+        ).get_namespace_view()
+
+        self.shellwidget.call_kernel(
+            interrupt=interrupt,
+            callback=self.set_var_properties
+        ).get_var_properties()
+
+    def set_namespace_view_settings(self):
+        """Set the namespace view settings"""
+        settings = self.get_view_settings()
+        self.shellwidget.call_kernel(
+            interrupt=True
+        ).set_namespace_view_settings(settings)
+
+    def on_kernel_started(self):
+        self.set_namespace_view_settings()
+        self.refresh_namespacebrowser(interrupt=False)
+
+    def process_remote_view(self, remote_view):
+        """Process remote view"""
+        if remote_view is not None:
+            self.set_data(remote_view)
+
+    def set_var_properties(self, properties):
+        """Set properties of variables"""
+        if properties is not None:
+            self.editor.var_properties = properties
+
+    def set_data(self, data):
+        """Set data."""
+        if data != self.editor.source_model.get_data():
+            self.editor.set_data(data)
+            self.editor.adjust_columns()
+
+    @Slot(list)
+    def import_data(self, filenames=None):
+        """Import data from text file."""
+        title = _("Import data")
+        if filenames is None:
+            if self.filename is None:
+                basedir = getcwd_or_home()
+            else:
+                basedir = osp.dirname(self.filename)
+            filenames, _selfilter = getopenfilenames(self, title, basedir,
+                                                     iofunctions.load_filters)
+            if not filenames:
+                return
+        elif isinstance(filenames, str):
+            filenames = [filenames]
+
+        for filename in filenames:
+            self.filename = str(filename)
+            if os.name == "nt":
+                self.filename = remove_backslashes(self.filename)
+            extension = osp.splitext(self.filename)[1].lower()
+
+            if extension not in iofunctions.load_funcs:
+                buttons = QMessageBox.Yes | QMessageBox.Cancel
+                answer = QMessageBox.question(self, title,
+                            _("<b>Unsupported file extension '%s'</b><br><br>"
+                              "Would you like to import it anyway "
+                              "(by selecting a known file format)?"
+                              ) % extension, buttons)
+                if answer == QMessageBox.Cancel:
+                    return
+                formats = list(iofunctions.load_extensions.keys())
+                item, ok = QInputDialog.getItem(self, title,
+                                                _('Open file as:'),
+                                                formats, 0, False)
+                if ok:
+                    extension = iofunctions.load_extensions[str(item)]
+                else:
+                    return
+
+            load_func = iofunctions.load_funcs[extension]
+                
+            # 'import_wizard' (self.setup_io)
+            if isinstance(load_func, str):
+                # Import data with import wizard
+                error_message = None
+                try:
+                    text, _encoding = encoding.read(self.filename)
+                    base_name = osp.basename(self.filename)
+                    editor = ImportWizard(self, text, title=base_name,
+                                  varname=fix_reference_name(base_name))
+                    if editor.exec_():
+                        var_name, clip_data = editor.get_data()
+                        self.editor.new_value(var_name, clip_data)
+                except Exception as error:
+                    error_message = str(error)
+            else:
+                QApplication.setOverrideCursor(QCursor(Qt.WaitCursor))
+                QApplication.processEvents()
+                error_message = self.load_data(self.filename, extension)
+                QApplication.restoreOverrideCursor()
+                QApplication.processEvents()
+    
+            if error_message is not None:
+                QMessageBox.critical(self, title,
+                                     _("<b>Unable to load '%s'</b>"
+                                       "<br><br>"
+                                       "The error message was:<br>%s"
+                                       ) % (self.filename, error_message))
+            self.refresh_table()
+
+    def load_data(self, filename, ext):
+        """Load data from a file."""
+        overwrite = False
+        if self.editor.var_properties:
+            message = _('Do you want to overwrite old '
+                        'variables (if any) in the namespace '
+                        'when loading the data?')
+            buttons = QMessageBox.Yes | QMessageBox.No
+            result = QMessageBox.question(
+                self, _('Data loading'), message, buttons)
+            overwrite = result == QMessageBox.Yes
+        try:
+            return self.shellwidget.call_kernel(
+                blocking=True,
+                display_error=True,
+                timeout=CALL_KERNEL_TIMEOUT).load_data(
+                    filename, ext, overwrite=overwrite)
+        except ImportError as msg:
+            module = str(msg).split("'")[1]
+            msg = _("Spyder is unable to open the file "
+                    "you're trying to load because <tt>{module}</tt> is "
+                    "not installed. Please install "
+                    "this package in your working environment."
+                    "<br>").format(module=module)
+            return msg
+        except TimeoutError:
+            msg = _("Data is too big to be loaded")
+            return msg
+        except (UnpicklingError, RuntimeError, CommError):
+            return None
+
+    def reset_namespace(self):
+        warning = self.get_conf(
+            section='ipython_console',
+            option='show_reset_namespace_warning'
+        )
+        self.shellwidget.reset_namespace(warning=warning, message=True)
+        self.editor.automatic_column_width = True
+
+    def save_data(self):
+        """Save data"""
+        filename = self.filename
+        if filename is None:
+            filename = getcwd_or_home()
+        extension = osp.splitext(filename)[1].lower()
+        if not extension:
+            # Needed to prevent trying to save a data file without extension
+            # See spyder-ide/spyder#7196
+            filename = filename + '.spydata'
+        filename, _selfilter = getsavefilename(self, _("Save data"),
+                                               filename,
+                                               iofunctions.save_filters)
+        if filename:
+            self.filename = filename
+        else:
+            return False
+
+        QApplication.setOverrideCursor(QCursor(Qt.WaitCursor))
+        QApplication.processEvents()
+
+        error_message = self.save_namespace(self.filename)
+
+        QApplication.restoreOverrideCursor()
+        QApplication.processEvents()
+        if error_message is not None:
+            if 'Some objects could not be saved:' in error_message:
+                save_data_message = (
+                    _("<b>Some objects could not be saved:</b>")
+                    + "<br><br><code>{obj_list}</code>".format(
+                        obj_list=error_message.split(': ')[1]))
+            else:
+                save_data_message = _(
+                    "<b>Unable to save current workspace</b>"
+                    "<br><br>"
+                    "The error message was:<br>") + error_message
+
+            QMessageBox.critical(self, _("Save data"), save_data_message)
+
+    def save_namespace(self, filename):
+        try:
+            return self.shellwidget.call_kernel(
+                blocking=True,
+                display_error=True,
+                timeout=CALL_KERNEL_TIMEOUT).save_namespace(filename)
+        except TimeoutError:
+            msg = _("Data is too big to be saved")
+            return msg
+        except (UnpicklingError, RuntimeError, CommError):
+            return None