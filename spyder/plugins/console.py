# -*- coding: utf-8 -*-
#
# Copyright © Spyder Project Contributors
# Licensed under the terms of the MIT License
# (see spyder/__init__.py for details)

"""Internal Console Plugin"""

# pylint: disable=C0103
# pylint: disable=R0903
# pylint: disable=R0911
# pylint: disable=R0201

# Standard library imports
import os
import os.path as osp
import sys

# Third party imports
from qtpy.compat import getopenfilename
<<<<<<< HEAD
from qtpy.QtCore import Signal, Slot, Qt
from qtpy.QtWidgets import (QInputDialog, QLineEdit, QMenu, QHBoxLayout,
                            QMessageBox)
=======
from qtpy.QtCore import Signal, Slot
from qtpy.QtWidgets import QInputDialog, QLineEdit, QMenu, QVBoxLayout
>>>>>>> 1d18d585

# Local imports
from spyder.config.base import _, debug_print
from spyder.config.main import CONF
from spyder.utils import icon_manager as ima
from spyder.utils.environ import EnvDialog
from spyder.utils.misc import (get_error_match, remove_backslashes,
                               getcwd_or_home)
from spyder.utils.qthelpers import (add_actions, create_action,
                                    create_plugin_layout, DialogManager,
                                    mimedata2url, MENU_SEPARATOR)
from spyder.widgets.internalshell import InternalShell
from spyder.widgets.findreplace import FindReplace
from spyder.widgets.variableexplorer.collectionseditor import CollectionsEditor
<<<<<<< HEAD
from spyder.api.plugins  import SpyderPluginWidget
=======
from spyder.widgets.reporterror import SpyderErrorDialog
from spyder.plugins import SpyderPluginWidget
>>>>>>> 1d18d585
from spyder.py3compat import to_text_string


class Console(SpyderPluginWidget):
    """
    Console widget
    """
    CONF_SECTION = 'internal_console'
    focus_changed = Signal()
    redirect_stdio = Signal(bool)
    edit_goto = Signal(str, int, str)
    
    def __init__(self, parent=None, namespace=None, commands=[], message=None,
                 exitfunc=None, profile=False, multithreaded=False):
        SpyderPluginWidget.__init__(self, parent)

        debug_print("    ..internal console: initializing")
        self.dialog_manager = DialogManager()

        # Shell
        light_background = self.get_option('light_background')
        self.shell = InternalShell(parent, namespace, commands, message,
                                   self.get_option('max_line_count'),
                                   self.get_plugin_font(), exitfunc, profile,
                                   multithreaded,
                                   light_background=light_background)
        self.shell.status.connect(lambda msg: self.show_message.emit(msg, 0))
        self.shell.go_to_error.connect(self.go_to_error)
        self.shell.focus_changed.connect(lambda: self.focus_changed.emit())

        # Redirecting some signals:
        self.shell.redirect_stdio.connect(lambda state:
                                          self.redirect_stdio.emit(state))
        
        # Initialize plugin
        self.initialize_plugin()

        # Find/replace widget
        self.find_widget = FindReplace(self)
        self.find_widget.set_editor(self.shell)
        self.find_widget.hide()
        self.register_widget_shortcuts(self.find_widget)

        # Main layout
        btn_layout = QHBoxLayout()
        btn_layout.setAlignment(Qt.AlignLeft)
        btn_layout.addStretch()
        btn_layout.addWidget(self.options_button, Qt.AlignRight)
        layout = create_plugin_layout(btn_layout)
        layout.addWidget(self.shell)
        layout.addWidget(self.find_widget)
        self.setLayout(layout)
        
        # Parameters
        self.shell.toggle_wrap_mode(self.get_option('wrap'))
            
        # Accepting drops
        self.setAcceptDrops(True)

        # Traceback MessageBox
        self.error_dlg = None
        self.error_traceback = ""
        self.dimiss_error = False

    #------ Private API --------------------------------------------------------
    def set_historylog(self, historylog):
        """Bind historylog instance to this console
        Not used anymore since v2.0"""
        historylog.add_history(self.shell.history_filename)
        self.shell.append_to_history.connect(historylog.append_to_history)

    def set_help(self, help_plugin):
        """Bind help instance to this console"""
        self.shell.help = help_plugin

    #------ SpyderPluginWidget API ---------------------------------------------
    def get_plugin_title(self):
        """Return widget title"""
        return _('Internal console')
    
    def get_focus_widget(self):
        """
        Return the widget to give focus to when
        this plugin's dockwidget is raised on top-level
        """
        return self.shell

    def update_font(self):
        """Update font from Preferences"""
        font = self.get_plugin_font()
        self.shell.set_font(font)

    def closing_plugin(self, cancelable=False):
        """Perform actions before parent main window is closed"""
        self.dialog_manager.close_all()
        self.shell.exit_interpreter()
        return True
        
    def refresh_plugin(self):
        pass
    
    def get_plugin_actions(self):
        """Return a list of actions related to plugin"""
        quit_action = create_action(self, _("&Quit"),
                                    icon=ima.icon('exit'), 
                                    tip=_("Quit"),
                                    triggered=self.quit)
        self.register_shortcut(quit_action, "_", "Quit", "Ctrl+Q")
        run_action = create_action(self, _("&Run..."), None,
                            ima.icon('run_small'),
                            _("Run a Python script"),
                            triggered=self.run_script)
        environ_action = create_action(self,
                            _("Environment variables..."),
                            icon=ima.icon('environ'),
                            tip=_("Show and edit environment variables"
                                        " (for current session)"),
                            triggered=self.show_env)
        syspath_action = create_action(self,
                            _("Show sys.path contents..."),
                            icon=ima.icon('syspath'),
                            tip=_("Show (read-only) sys.path"),
                            triggered=self.show_syspath)
        buffer_action = create_action(self,
                            _("Buffer..."), None,
                            tip=_("Set maximum line count"),
                            triggered=self.change_max_line_count)
        exteditor_action = create_action(self,
                            _("External editor path..."), None, None,
                            _("Set external editor executable path"),
                            triggered=self.change_exteditor)
        wrap_action = create_action(self,
                            _("Wrap lines"),
                            toggled=self.toggle_wrap_mode)
        wrap_action.setChecked(self.get_option('wrap'))
        calltips_action = create_action(self, _("Display balloon tips"),
            toggled=self.toggle_calltips)
        calltips_action.setChecked(self.get_option('calltips'))
        codecompletion_action = create_action(self,
                                          _("Automatic code completion"),
                                          toggled=self.toggle_codecompletion)
        codecompletion_action.setChecked(self.get_option('codecompletion/auto'))
        codecompenter_action = create_action(self,
                                    _("Enter key selects completion"),
                                    toggled=self.toggle_codecompletion_enter)
        codecompenter_action.setChecked(self.get_option(
                                                    'codecompletion/enter_key'))
        
        option_menu = QMenu(_('Internal console settings'), self)
        option_menu.setIcon(ima.icon('tooloptions'))
        add_actions(option_menu, (buffer_action, wrap_action,
                                  calltips_action, codecompletion_action,
                                  codecompenter_action, exteditor_action))
                    
        plugin_actions = [None, run_action, environ_action, syspath_action,
                          option_menu, MENU_SEPARATOR, quit_action,
                          self.undock_action]

        return plugin_actions
    
    def register_plugin(self):
        """Register plugin in Spyder's main window"""
        self.focus_changed.connect(self.main.plugin_focus_changed)
        self.main.add_dockwidget(self)
        # Connecting the following signal once the dockwidget has been created:
        self.shell.exception_occurred.connect(self.exception_occurred)
    
    def exception_occurred(self, text, is_traceback):
        """
        Exception ocurred in the internal console.

        Show a QDialog or the internal console to warn the user.
        """
        # Skip errors without traceback or dismiss
        if (not is_traceback and self.error_dlg is None) or self.dimiss_error:
            return

        if CONF.get('main', 'show_internal_console_if_traceback'):
            self.dockwidget.show()
            self.dockwidget.raise_()
        else:
            if self.error_dlg is None:
                self.error_dlg = SpyderErrorDialog(self)

                self.error_dlg.dimiss_btn.clicked.connect(
                    self.dismiss_error_dlg)
                self.error_dlg.rejected.connect(self.remove_error_dlg)
                self.error_dlg.details.go_to_error.connect(self.go_to_error)

                self.error_dlg.show()

            self.error_dlg.append_traceback(text)

    def dismiss_error_dlg(self):
        """Dismiss error dialog."""
        self.dimiss_error = True
        self.error_dlg.reject()

    def remove_error_dlg(self):
        """Remove error dialog."""
        self.error_dlg = None

    #------ Public API ---------------------------------------------------------
    @Slot()
    def quit(self):
        """Quit mainwindow"""
        self.main.close()
    
    @Slot()
    def show_env(self):
        """Show environment variables"""
        self.dialog_manager.show(EnvDialog())
    
    @Slot()
    def show_syspath(self):
        """Show sys.path"""
        editor = CollectionsEditor()
        editor.setup(sys.path, title="sys.path", readonly=True,
                     width=600, icon=ima.icon('syspath'))
        self.dialog_manager.show(editor)
    
    @Slot()
    def run_script(self, filename=None, silent=False, set_focus=False,
                   args=None):
        """Run a Python script"""
        if filename is None:
            self.shell.interpreter.restore_stds()
            filename, _selfilter = getopenfilename(
                    self, _("Run Python script"), getcwd_or_home(),
                    _("Python scripts")+" (*.py ; *.pyw ; *.ipy)")
            self.shell.interpreter.redirect_stds()
            if filename:
                os.chdir( osp.dirname(filename) )
                filename = osp.basename(filename)
            else:
                return
        debug_print(args)
        filename = osp.abspath(filename)
        rbs = remove_backslashes
        command = "runfile('%s', args='%s')" % (rbs(filename), rbs(args))
        if set_focus:
            self.shell.setFocus()
        if self.dockwidget and not self.ismaximized:
            self.dockwidget.setVisible(True)
            self.dockwidget.raise_()
        self.shell.write(command+'\n')
        self.shell.run_command(command)

            
    def go_to_error(self, text):
        """Go to error if relevant"""
        match = get_error_match(to_text_string(text))
        if match:
            fname, lnb = match.groups()
            self.edit_script(fname, int(lnb))
            
    def edit_script(self, filename=None, goto=-1):
        """Edit script"""
        # Called from InternalShell
        if not hasattr(self, 'main') \
           or not hasattr(self.main, 'editor'):
            self.shell.external_editor(filename, goto)
            return
        if filename is not None:
            self.edit_goto.emit(osp.abspath(filename), goto, '')
        
    def execute_lines(self, lines):
        """Execute lines and give focus to shell"""
        self.shell.execute_lines(to_text_string(lines))
        self.shell.setFocus()

    @Slot()
    def change_max_line_count(self):
        "Change maximum line count"""
        mlc, valid = QInputDialog.getInt(self, _('Buffer'),
                                           _('Maximum line count'),
                                           self.get_option('max_line_count'),
                                           0, 1000000)
        if valid:
            self.shell.setMaximumBlockCount(mlc)
            self.set_option('max_line_count', mlc)

    @Slot()
    def change_exteditor(self):
        """Change external editor path"""
        path, valid = QInputDialog.getText(self, _('External editor'),
                          _('External editor executable path:'),
                          QLineEdit.Normal,
                          self.get_option('external_editor/path'))
        if valid:
            self.set_option('external_editor/path', to_text_string(path))
    
    @Slot(bool)
    def toggle_wrap_mode(self, checked):
        """Toggle wrap mode"""
        self.shell.toggle_wrap_mode(checked)
        self.set_option('wrap', checked)
    
    @Slot(bool)
    def toggle_calltips(self, checked):
        """Toggle calltips"""
        self.shell.set_calltips(checked)
        self.set_option('calltips', checked)
    
    @Slot(bool)
    def toggle_codecompletion(self, checked):
        """Toggle automatic code completion"""
        self.shell.set_codecompletion_auto(checked)
        self.set_option('codecompletion/auto', checked)
    
    @Slot(bool)
    def toggle_codecompletion_enter(self, checked):
        """Toggle Enter key for code completion"""
        self.shell.set_codecompletion_enter(checked)
        self.set_option('codecompletion/enter_key', checked)
                
    #----Drag and drop                    
    def dragEnterEvent(self, event):
        """Reimplement Qt method
        Inform Qt about the types of data that the widget accepts"""
        source = event.mimeData()
        if source.hasUrls():
            if mimedata2url(source):
                event.acceptProposedAction()
            else:
                event.ignore()
        elif source.hasText():
            event.acceptProposedAction()
            
    def dropEvent(self, event):
        """Reimplement Qt method
        Unpack dropped data and handle it"""
        source = event.mimeData()
        if source.hasUrls():
            pathlist = mimedata2url(source)
            self.shell.drop_pathlist(pathlist)
        elif source.hasText():
            lines = to_text_string(source.text())
            self.shell.set_cursor_position('eof')
            self.shell.execute_lines(lines)
        event.acceptProposedAction()
<|MERGE_RESOLUTION|>--- conflicted
+++ resolved
@@ -1,389 +1,379 @@
-# -*- coding: utf-8 -*-
-#
-# Copyright © Spyder Project Contributors
-# Licensed under the terms of the MIT License
-# (see spyder/__init__.py for details)
-
-"""Internal Console Plugin"""
-
-# pylint: disable=C0103
-# pylint: disable=R0903
-# pylint: disable=R0911
-# pylint: disable=R0201
-
-# Standard library imports
-import os
-import os.path as osp
-import sys
-
-# Third party imports
-from qtpy.compat import getopenfilename
-<<<<<<< HEAD
-from qtpy.QtCore import Signal, Slot, Qt
-from qtpy.QtWidgets import (QInputDialog, QLineEdit, QMenu, QHBoxLayout,
-                            QMessageBox)
-=======
-from qtpy.QtCore import Signal, Slot
-from qtpy.QtWidgets import QInputDialog, QLineEdit, QMenu, QVBoxLayout
->>>>>>> 1d18d585
-
-# Local imports
-from spyder.config.base import _, debug_print
-from spyder.config.main import CONF
-from spyder.utils import icon_manager as ima
-from spyder.utils.environ import EnvDialog
-from spyder.utils.misc import (get_error_match, remove_backslashes,
-                               getcwd_or_home)
-from spyder.utils.qthelpers import (add_actions, create_action,
-                                    create_plugin_layout, DialogManager,
-                                    mimedata2url, MENU_SEPARATOR)
-from spyder.widgets.internalshell import InternalShell
-from spyder.widgets.findreplace import FindReplace
-from spyder.widgets.variableexplorer.collectionseditor import CollectionsEditor
-<<<<<<< HEAD
-from spyder.api.plugins  import SpyderPluginWidget
-=======
-from spyder.widgets.reporterror import SpyderErrorDialog
-from spyder.plugins import SpyderPluginWidget
->>>>>>> 1d18d585
-from spyder.py3compat import to_text_string
-
-
-class Console(SpyderPluginWidget):
-    """
-    Console widget
-    """
-    CONF_SECTION = 'internal_console'
-    focus_changed = Signal()
-    redirect_stdio = Signal(bool)
-    edit_goto = Signal(str, int, str)
-    
-    def __init__(self, parent=None, namespace=None, commands=[], message=None,
-                 exitfunc=None, profile=False, multithreaded=False):
-        SpyderPluginWidget.__init__(self, parent)
-
-        debug_print("    ..internal console: initializing")
-        self.dialog_manager = DialogManager()
-
-        # Shell
-        light_background = self.get_option('light_background')
-        self.shell = InternalShell(parent, namespace, commands, message,
-                                   self.get_option('max_line_count'),
-                                   self.get_plugin_font(), exitfunc, profile,
-                                   multithreaded,
-                                   light_background=light_background)
-        self.shell.status.connect(lambda msg: self.show_message.emit(msg, 0))
-        self.shell.go_to_error.connect(self.go_to_error)
-        self.shell.focus_changed.connect(lambda: self.focus_changed.emit())
-
-        # Redirecting some signals:
-        self.shell.redirect_stdio.connect(lambda state:
-                                          self.redirect_stdio.emit(state))
-        
-        # Initialize plugin
-        self.initialize_plugin()
-
-        # Find/replace widget
-        self.find_widget = FindReplace(self)
-        self.find_widget.set_editor(self.shell)
-        self.find_widget.hide()
-        self.register_widget_shortcuts(self.find_widget)
-
-        # Main layout
-        btn_layout = QHBoxLayout()
-        btn_layout.setAlignment(Qt.AlignLeft)
-        btn_layout.addStretch()
-        btn_layout.addWidget(self.options_button, Qt.AlignRight)
-        layout = create_plugin_layout(btn_layout)
-        layout.addWidget(self.shell)
-        layout.addWidget(self.find_widget)
-        self.setLayout(layout)
-        
-        # Parameters
-        self.shell.toggle_wrap_mode(self.get_option('wrap'))
-            
-        # Accepting drops
-        self.setAcceptDrops(True)
-
-        # Traceback MessageBox
-        self.error_dlg = None
-        self.error_traceback = ""
-        self.dimiss_error = False
-
-    #------ Private API --------------------------------------------------------
-    def set_historylog(self, historylog):
-        """Bind historylog instance to this console
-        Not used anymore since v2.0"""
-        historylog.add_history(self.shell.history_filename)
-        self.shell.append_to_history.connect(historylog.append_to_history)
-
-    def set_help(self, help_plugin):
-        """Bind help instance to this console"""
-        self.shell.help = help_plugin
-
-    #------ SpyderPluginWidget API ---------------------------------------------
-    def get_plugin_title(self):
-        """Return widget title"""
-        return _('Internal console')
-    
-    def get_focus_widget(self):
-        """
-        Return the widget to give focus to when
-        this plugin's dockwidget is raised on top-level
-        """
-        return self.shell
-
-    def update_font(self):
-        """Update font from Preferences"""
-        font = self.get_plugin_font()
-        self.shell.set_font(font)
-
-    def closing_plugin(self, cancelable=False):
-        """Perform actions before parent main window is closed"""
-        self.dialog_manager.close_all()
-        self.shell.exit_interpreter()
-        return True
-        
-    def refresh_plugin(self):
-        pass
-    
-    def get_plugin_actions(self):
-        """Return a list of actions related to plugin"""
-        quit_action = create_action(self, _("&Quit"),
-                                    icon=ima.icon('exit'), 
-                                    tip=_("Quit"),
-                                    triggered=self.quit)
-        self.register_shortcut(quit_action, "_", "Quit", "Ctrl+Q")
-        run_action = create_action(self, _("&Run..."), None,
-                            ima.icon('run_small'),
-                            _("Run a Python script"),
-                            triggered=self.run_script)
-        environ_action = create_action(self,
-                            _("Environment variables..."),
-                            icon=ima.icon('environ'),
-                            tip=_("Show and edit environment variables"
-                                        " (for current session)"),
-                            triggered=self.show_env)
-        syspath_action = create_action(self,
-                            _("Show sys.path contents..."),
-                            icon=ima.icon('syspath'),
-                            tip=_("Show (read-only) sys.path"),
-                            triggered=self.show_syspath)
-        buffer_action = create_action(self,
-                            _("Buffer..."), None,
-                            tip=_("Set maximum line count"),
-                            triggered=self.change_max_line_count)
-        exteditor_action = create_action(self,
-                            _("External editor path..."), None, None,
-                            _("Set external editor executable path"),
-                            triggered=self.change_exteditor)
-        wrap_action = create_action(self,
-                            _("Wrap lines"),
-                            toggled=self.toggle_wrap_mode)
-        wrap_action.setChecked(self.get_option('wrap'))
-        calltips_action = create_action(self, _("Display balloon tips"),
-            toggled=self.toggle_calltips)
-        calltips_action.setChecked(self.get_option('calltips'))
-        codecompletion_action = create_action(self,
-                                          _("Automatic code completion"),
-                                          toggled=self.toggle_codecompletion)
-        codecompletion_action.setChecked(self.get_option('codecompletion/auto'))
-        codecompenter_action = create_action(self,
-                                    _("Enter key selects completion"),
-                                    toggled=self.toggle_codecompletion_enter)
-        codecompenter_action.setChecked(self.get_option(
-                                                    'codecompletion/enter_key'))
-        
-        option_menu = QMenu(_('Internal console settings'), self)
-        option_menu.setIcon(ima.icon('tooloptions'))
-        add_actions(option_menu, (buffer_action, wrap_action,
-                                  calltips_action, codecompletion_action,
-                                  codecompenter_action, exteditor_action))
-                    
-        plugin_actions = [None, run_action, environ_action, syspath_action,
-                          option_menu, MENU_SEPARATOR, quit_action,
-                          self.undock_action]
-
-        return plugin_actions
-    
-    def register_plugin(self):
-        """Register plugin in Spyder's main window"""
-        self.focus_changed.connect(self.main.plugin_focus_changed)
-        self.main.add_dockwidget(self)
-        # Connecting the following signal once the dockwidget has been created:
-        self.shell.exception_occurred.connect(self.exception_occurred)
-    
-    def exception_occurred(self, text, is_traceback):
-        """
-        Exception ocurred in the internal console.
-
-        Show a QDialog or the internal console to warn the user.
-        """
-        # Skip errors without traceback or dismiss
-        if (not is_traceback and self.error_dlg is None) or self.dimiss_error:
-            return
-
-        if CONF.get('main', 'show_internal_console_if_traceback'):
-            self.dockwidget.show()
-            self.dockwidget.raise_()
-        else:
-            if self.error_dlg is None:
-                self.error_dlg = SpyderErrorDialog(self)
-
-                self.error_dlg.dimiss_btn.clicked.connect(
-                    self.dismiss_error_dlg)
-                self.error_dlg.rejected.connect(self.remove_error_dlg)
-                self.error_dlg.details.go_to_error.connect(self.go_to_error)
-
-                self.error_dlg.show()
-
-            self.error_dlg.append_traceback(text)
-
-    def dismiss_error_dlg(self):
-        """Dismiss error dialog."""
-        self.dimiss_error = True
-        self.error_dlg.reject()
-
-    def remove_error_dlg(self):
-        """Remove error dialog."""
-        self.error_dlg = None
-
-    #------ Public API ---------------------------------------------------------
-    @Slot()
-    def quit(self):
-        """Quit mainwindow"""
-        self.main.close()
-    
-    @Slot()
-    def show_env(self):
-        """Show environment variables"""
-        self.dialog_manager.show(EnvDialog())
-    
-    @Slot()
-    def show_syspath(self):
-        """Show sys.path"""
-        editor = CollectionsEditor()
-        editor.setup(sys.path, title="sys.path", readonly=True,
-                     width=600, icon=ima.icon('syspath'))
-        self.dialog_manager.show(editor)
-    
-    @Slot()
-    def run_script(self, filename=None, silent=False, set_focus=False,
-                   args=None):
-        """Run a Python script"""
-        if filename is None:
-            self.shell.interpreter.restore_stds()
-            filename, _selfilter = getopenfilename(
-                    self, _("Run Python script"), getcwd_or_home(),
-                    _("Python scripts")+" (*.py ; *.pyw ; *.ipy)")
-            self.shell.interpreter.redirect_stds()
-            if filename:
-                os.chdir( osp.dirname(filename) )
-                filename = osp.basename(filename)
-            else:
-                return
-        debug_print(args)
-        filename = osp.abspath(filename)
-        rbs = remove_backslashes
-        command = "runfile('%s', args='%s')" % (rbs(filename), rbs(args))
-        if set_focus:
-            self.shell.setFocus()
-        if self.dockwidget and not self.ismaximized:
-            self.dockwidget.setVisible(True)
-            self.dockwidget.raise_()
-        self.shell.write(command+'\n')
-        self.shell.run_command(command)
-
-            
-    def go_to_error(self, text):
-        """Go to error if relevant"""
-        match = get_error_match(to_text_string(text))
-        if match:
-            fname, lnb = match.groups()
-            self.edit_script(fname, int(lnb))
-            
-    def edit_script(self, filename=None, goto=-1):
-        """Edit script"""
-        # Called from InternalShell
-        if not hasattr(self, 'main') \
-           or not hasattr(self.main, 'editor'):
-            self.shell.external_editor(filename, goto)
-            return
-        if filename is not None:
-            self.edit_goto.emit(osp.abspath(filename), goto, '')
-        
-    def execute_lines(self, lines):
-        """Execute lines and give focus to shell"""
-        self.shell.execute_lines(to_text_string(lines))
-        self.shell.setFocus()
-
-    @Slot()
-    def change_max_line_count(self):
-        "Change maximum line count"""
-        mlc, valid = QInputDialog.getInt(self, _('Buffer'),
-                                           _('Maximum line count'),
-                                           self.get_option('max_line_count'),
-                                           0, 1000000)
-        if valid:
-            self.shell.setMaximumBlockCount(mlc)
-            self.set_option('max_line_count', mlc)
-
-    @Slot()
-    def change_exteditor(self):
-        """Change external editor path"""
-        path, valid = QInputDialog.getText(self, _('External editor'),
-                          _('External editor executable path:'),
-                          QLineEdit.Normal,
-                          self.get_option('external_editor/path'))
-        if valid:
-            self.set_option('external_editor/path', to_text_string(path))
-    
-    @Slot(bool)
-    def toggle_wrap_mode(self, checked):
-        """Toggle wrap mode"""
-        self.shell.toggle_wrap_mode(checked)
-        self.set_option('wrap', checked)
-    
-    @Slot(bool)
-    def toggle_calltips(self, checked):
-        """Toggle calltips"""
-        self.shell.set_calltips(checked)
-        self.set_option('calltips', checked)
-    
-    @Slot(bool)
-    def toggle_codecompletion(self, checked):
-        """Toggle automatic code completion"""
-        self.shell.set_codecompletion_auto(checked)
-        self.set_option('codecompletion/auto', checked)
-    
-    @Slot(bool)
-    def toggle_codecompletion_enter(self, checked):
-        """Toggle Enter key for code completion"""
-        self.shell.set_codecompletion_enter(checked)
-        self.set_option('codecompletion/enter_key', checked)
-                
-    #----Drag and drop                    
-    def dragEnterEvent(self, event):
-        """Reimplement Qt method
-        Inform Qt about the types of data that the widget accepts"""
-        source = event.mimeData()
-        if source.hasUrls():
-            if mimedata2url(source):
-                event.acceptProposedAction()
-            else:
-                event.ignore()
-        elif source.hasText():
-            event.acceptProposedAction()
-            
-    def dropEvent(self, event):
-        """Reimplement Qt method
-        Unpack dropped data and handle it"""
-        source = event.mimeData()
-        if source.hasUrls():
-            pathlist = mimedata2url(source)
-            self.shell.drop_pathlist(pathlist)
-        elif source.hasText():
-            lines = to_text_string(source.text())
-            self.shell.set_cursor_position('eof')
-            self.shell.execute_lines(lines)
-        event.acceptProposedAction()
+# -*- coding: utf-8 -*-
+#
+# Copyright © Spyder Project Contributors
+# Licensed under the terms of the MIT License
+# (see spyder/__init__.py for details)
+
+"""Internal Console Plugin"""
+
+# pylint: disable=C0103
+# pylint: disable=R0903
+# pylint: disable=R0911
+# pylint: disable=R0201
+
+# Standard library imports
+import os
+import os.path as osp
+import sys
+
+# Third party imports
+from qtpy.compat import getopenfilename
+from qtpy.QtCore import Qt, Signal, Slot
+from qtpy.QtWidgets import QInputDialog, QLineEdit, QMenu, QHBoxLayout
+
+# Local imports
+from spyder.config.base import _, debug_print
+from spyder.config.main import CONF
+from spyder.utils import icon_manager as ima
+from spyder.utils.environ import EnvDialog
+from spyder.utils.misc import (get_error_match, remove_backslashes,
+                               getcwd_or_home)
+from spyder.utils.qthelpers import (add_actions, create_action,
+                                    create_plugin_layout, DialogManager,
+                                    mimedata2url, MENU_SEPARATOR)
+from spyder.widgets.internalshell import InternalShell
+from spyder.widgets.findreplace import FindReplace
+from spyder.widgets.variableexplorer.collectionseditor import CollectionsEditor
+from spyder.widgets.reporterror import SpyderErrorDialog
+from spyder.api.plugins import SpyderPluginWidget
+from spyder.py3compat import to_text_string
+
+
+class Console(SpyderPluginWidget):
+    """
+    Console widget
+    """
+    CONF_SECTION = 'internal_console'
+    focus_changed = Signal()
+    redirect_stdio = Signal(bool)
+    edit_goto = Signal(str, int, str)
+    
+    def __init__(self, parent=None, namespace=None, commands=[], message=None,
+                 exitfunc=None, profile=False, multithreaded=False):
+        SpyderPluginWidget.__init__(self, parent)
+
+        debug_print("    ..internal console: initializing")
+        self.dialog_manager = DialogManager()
+
+        # Shell
+        light_background = self.get_option('light_background')
+        self.shell = InternalShell(parent, namespace, commands, message,
+                                   self.get_option('max_line_count'),
+                                   self.get_plugin_font(), exitfunc, profile,
+                                   multithreaded,
+                                   light_background=light_background)
+        self.shell.status.connect(lambda msg: self.show_message.emit(msg, 0))
+        self.shell.go_to_error.connect(self.go_to_error)
+        self.shell.focus_changed.connect(lambda: self.focus_changed.emit())
+
+        # Redirecting some signals:
+        self.shell.redirect_stdio.connect(lambda state:
+                                          self.redirect_stdio.emit(state))
+        
+        # Initialize plugin
+        self.initialize_plugin()
+
+        # Find/replace widget
+        self.find_widget = FindReplace(self)
+        self.find_widget.set_editor(self.shell)
+        self.find_widget.hide()
+        self.register_widget_shortcuts(self.find_widget)
+
+        # Main layout
+        btn_layout = QHBoxLayout()
+        btn_layout.setAlignment(Qt.AlignLeft)
+        btn_layout.addStretch()
+        btn_layout.addWidget(self.options_button, Qt.AlignRight)
+        layout = create_plugin_layout(btn_layout)
+        layout.addWidget(self.shell)
+        layout.addWidget(self.find_widget)
+        self.setLayout(layout)
+        
+        # Parameters
+        self.shell.toggle_wrap_mode(self.get_option('wrap'))
+            
+        # Accepting drops
+        self.setAcceptDrops(True)
+
+        # Traceback MessageBox
+        self.error_dlg = None
+        self.error_traceback = ""
+        self.dimiss_error = False
+
+    #------ Private API --------------------------------------------------------
+    def set_historylog(self, historylog):
+        """Bind historylog instance to this console
+        Not used anymore since v2.0"""
+        historylog.add_history(self.shell.history_filename)
+        self.shell.append_to_history.connect(historylog.append_to_history)
+
+    def set_help(self, help_plugin):
+        """Bind help instance to this console"""
+        self.shell.help = help_plugin
+
+    #------ SpyderPluginWidget API ---------------------------------------------
+    def get_plugin_title(self):
+        """Return widget title"""
+        return _('Internal console')
+    
+    def get_focus_widget(self):
+        """
+        Return the widget to give focus to when
+        this plugin's dockwidget is raised on top-level
+        """
+        return self.shell
+
+    def update_font(self):
+        """Update font from Preferences"""
+        font = self.get_plugin_font()
+        self.shell.set_font(font)
+
+    def closing_plugin(self, cancelable=False):
+        """Perform actions before parent main window is closed"""
+        self.dialog_manager.close_all()
+        self.shell.exit_interpreter()
+        return True
+        
+    def refresh_plugin(self):
+        pass
+    
+    def get_plugin_actions(self):
+        """Return a list of actions related to plugin"""
+        quit_action = create_action(self, _("&Quit"),
+                                    icon=ima.icon('exit'), 
+                                    tip=_("Quit"),
+                                    triggered=self.quit)
+        self.register_shortcut(quit_action, "_", "Quit", "Ctrl+Q")
+        run_action = create_action(self, _("&Run..."), None,
+                            ima.icon('run_small'),
+                            _("Run a Python script"),
+                            triggered=self.run_script)
+        environ_action = create_action(self,
+                            _("Environment variables..."),
+                            icon=ima.icon('environ'),
+                            tip=_("Show and edit environment variables"
+                                        " (for current session)"),
+                            triggered=self.show_env)
+        syspath_action = create_action(self,
+                            _("Show sys.path contents..."),
+                            icon=ima.icon('syspath'),
+                            tip=_("Show (read-only) sys.path"),
+                            triggered=self.show_syspath)
+        buffer_action = create_action(self,
+                            _("Buffer..."), None,
+                            tip=_("Set maximum line count"),
+                            triggered=self.change_max_line_count)
+        exteditor_action = create_action(self,
+                            _("External editor path..."), None, None,
+                            _("Set external editor executable path"),
+                            triggered=self.change_exteditor)
+        wrap_action = create_action(self,
+                            _("Wrap lines"),
+                            toggled=self.toggle_wrap_mode)
+        wrap_action.setChecked(self.get_option('wrap'))
+        calltips_action = create_action(self, _("Display balloon tips"),
+            toggled=self.toggle_calltips)
+        calltips_action.setChecked(self.get_option('calltips'))
+        codecompletion_action = create_action(self,
+                                          _("Automatic code completion"),
+                                          toggled=self.toggle_codecompletion)
+        codecompletion_action.setChecked(self.get_option('codecompletion/auto'))
+        codecompenter_action = create_action(self,
+                                    _("Enter key selects completion"),
+                                    toggled=self.toggle_codecompletion_enter)
+        codecompenter_action.setChecked(self.get_option(
+                                                    'codecompletion/enter_key'))
+        
+        option_menu = QMenu(_('Internal console settings'), self)
+        option_menu.setIcon(ima.icon('tooloptions'))
+        add_actions(option_menu, (buffer_action, wrap_action,
+                                  calltips_action, codecompletion_action,
+                                  codecompenter_action, exteditor_action))
+                    
+        plugin_actions = [None, run_action, environ_action, syspath_action,
+                          option_menu, MENU_SEPARATOR, quit_action,
+                          self.undock_action]
+
+        return plugin_actions
+    
+    def register_plugin(self):
+        """Register plugin in Spyder's main window"""
+        self.focus_changed.connect(self.main.plugin_focus_changed)
+        self.main.add_dockwidget(self)
+        # Connecting the following signal once the dockwidget has been created:
+        self.shell.exception_occurred.connect(self.exception_occurred)
+    
+    def exception_occurred(self, text, is_traceback):
+        """
+        Exception ocurred in the internal console.
+
+        Show a QDialog or the internal console to warn the user.
+        """
+        # Skip errors without traceback or dismiss
+        if (not is_traceback and self.error_dlg is None) or self.dimiss_error:
+            return
+
+        if CONF.get('main', 'show_internal_console_if_traceback'):
+            self.dockwidget.show()
+            self.dockwidget.raise_()
+        else:
+            if self.error_dlg is None:
+                self.error_dlg = SpyderErrorDialog(self)
+
+                self.error_dlg.dimiss_btn.clicked.connect(
+                    self.dismiss_error_dlg)
+                self.error_dlg.rejected.connect(self.remove_error_dlg)
+                self.error_dlg.details.go_to_error.connect(self.go_to_error)
+
+                self.error_dlg.show()
+
+            self.error_dlg.append_traceback(text)
+
+    def dismiss_error_dlg(self):
+        """Dismiss error dialog."""
+        self.dimiss_error = True
+        self.error_dlg.reject()
+
+    def remove_error_dlg(self):
+        """Remove error dialog."""
+        self.error_dlg = None
+
+    #------ Public API ---------------------------------------------------------
+    @Slot()
+    def quit(self):
+        """Quit mainwindow"""
+        self.main.close()
+    
+    @Slot()
+    def show_env(self):
+        """Show environment variables"""
+        self.dialog_manager.show(EnvDialog())
+    
+    @Slot()
+    def show_syspath(self):
+        """Show sys.path"""
+        editor = CollectionsEditor()
+        editor.setup(sys.path, title="sys.path", readonly=True,
+                     width=600, icon=ima.icon('syspath'))
+        self.dialog_manager.show(editor)
+    
+    @Slot()
+    def run_script(self, filename=None, silent=False, set_focus=False,
+                   args=None):
+        """Run a Python script"""
+        if filename is None:
+            self.shell.interpreter.restore_stds()
+            filename, _selfilter = getopenfilename(
+                    self, _("Run Python script"), getcwd_or_home(),
+                    _("Python scripts")+" (*.py ; *.pyw ; *.ipy)")
+            self.shell.interpreter.redirect_stds()
+            if filename:
+                os.chdir( osp.dirname(filename) )
+                filename = osp.basename(filename)
+            else:
+                return
+        debug_print(args)
+        filename = osp.abspath(filename)
+        rbs = remove_backslashes
+        command = "runfile('%s', args='%s')" % (rbs(filename), rbs(args))
+        if set_focus:
+            self.shell.setFocus()
+        if self.dockwidget and not self.ismaximized:
+            self.dockwidget.setVisible(True)
+            self.dockwidget.raise_()
+        self.shell.write(command+'\n')
+        self.shell.run_command(command)
+
+            
+    def go_to_error(self, text):
+        """Go to error if relevant"""
+        match = get_error_match(to_text_string(text))
+        if match:
+            fname, lnb = match.groups()
+            self.edit_script(fname, int(lnb))
+            
+    def edit_script(self, filename=None, goto=-1):
+        """Edit script"""
+        # Called from InternalShell
+        if not hasattr(self, 'main') \
+           or not hasattr(self.main, 'editor'):
+            self.shell.external_editor(filename, goto)
+            return
+        if filename is not None:
+            self.edit_goto.emit(osp.abspath(filename), goto, '')
+        
+    def execute_lines(self, lines):
+        """Execute lines and give focus to shell"""
+        self.shell.execute_lines(to_text_string(lines))
+        self.shell.setFocus()
+
+    @Slot()
+    def change_max_line_count(self):
+        "Change maximum line count"""
+        mlc, valid = QInputDialog.getInt(self, _('Buffer'),
+                                           _('Maximum line count'),
+                                           self.get_option('max_line_count'),
+                                           0, 1000000)
+        if valid:
+            self.shell.setMaximumBlockCount(mlc)
+            self.set_option('max_line_count', mlc)
+
+    @Slot()
+    def change_exteditor(self):
+        """Change external editor path"""
+        path, valid = QInputDialog.getText(self, _('External editor'),
+                          _('External editor executable path:'),
+                          QLineEdit.Normal,
+                          self.get_option('external_editor/path'))
+        if valid:
+            self.set_option('external_editor/path', to_text_string(path))
+    
+    @Slot(bool)
+    def toggle_wrap_mode(self, checked):
+        """Toggle wrap mode"""
+        self.shell.toggle_wrap_mode(checked)
+        self.set_option('wrap', checked)
+    
+    @Slot(bool)
+    def toggle_calltips(self, checked):
+        """Toggle calltips"""
+        self.shell.set_calltips(checked)
+        self.set_option('calltips', checked)
+    
+    @Slot(bool)
+    def toggle_codecompletion(self, checked):
+        """Toggle automatic code completion"""
+        self.shell.set_codecompletion_auto(checked)
+        self.set_option('codecompletion/auto', checked)
+    
+    @Slot(bool)
+    def toggle_codecompletion_enter(self, checked):
+        """Toggle Enter key for code completion"""
+        self.shell.set_codecompletion_enter(checked)
+        self.set_option('codecompletion/enter_key', checked)
+                
+    #----Drag and drop                    
+    def dragEnterEvent(self, event):
+        """Reimplement Qt method
+        Inform Qt about the types of data that the widget accepts"""
+        source = event.mimeData()
+        if source.hasUrls():
+            if mimedata2url(source):
+                event.acceptProposedAction()
+            else:
+                event.ignore()
+        elif source.hasText():
+            event.acceptProposedAction()
+            
+    def dropEvent(self, event):
+        """Reimplement Qt method
+        Unpack dropped data and handle it"""
+        source = event.mimeData()
+        if source.hasUrls():
+            pathlist = mimedata2url(source)
+            self.shell.drop_pathlist(pathlist)
+        elif source.hasText():
+            lines = to_text_string(source.text())
+            self.shell.set_cursor_position('eof')
+            self.shell.execute_lines(lines)
+        event.acceptProposedAction()