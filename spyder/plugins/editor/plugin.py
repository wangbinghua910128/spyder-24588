# -*- coding: utf-8 -*-
#
# Copyright © Spyder Project Contributors
# Licensed under the terms of the MIT License
# (see spyder/__init__.py for details)

"""Editor Plugin"""

# pylint: disable=C0103
# pylint: disable=R0903
# pylint: disable=R0911
# pylint: disable=R0201

# Standard library imports
import logging
import os
import os.path as osp
import re
import sys
import time

# Third party imports
from qtpy.compat import from_qvariant, getopenfilenames, to_qvariant
from qtpy.QtCore import QByteArray, Qt, Signal, Slot, QDir
from qtpy.QtGui import QTextCursor
from qtpy.QtPrintSupport import QAbstractPrintDialog, QPrintDialog, QPrinter
from qtpy.QtWidgets import (QAction, QActionGroup, QApplication, QDialog,
                            QFileDialog, QInputDialog, QMenu, QSplitter,
                            QToolBar, QVBoxLayout, QWidget)

# Local imports
from spyder.api.config.decorators import on_conf_change
from spyder.api.config.mixins import SpyderConfigurationObserver
from spyder.api.panel import Panel
from spyder.api.plugins import Plugins, SpyderPluginWidget
from spyder.config.base import _, get_conf_path, running_under_pytest
from spyder.config.manager import CONF
from spyder.config.utils import (get_edit_filetypes, get_edit_filters,
                                 get_filter)
from spyder.py3compat import PY2, qbytearray_to_str, to_text_string
from spyder.utils import encoding, programs, sourcecode
from spyder.utils.icon_manager import ima
from spyder.utils.qthelpers import create_action, add_actions, MENU_SEPARATOR
from spyder.utils.misc import getcwd_or_home
from spyder.widgets.findreplace import FindReplace
from spyder.plugins.editor.confpage import EditorConfigPage
from spyder.plugins.editor.utils.autosave import AutosaveForPlugin
from spyder.plugins.editor.utils.switcher import EditorSwitcherManager
from spyder.plugins.editor.widgets.codeeditor import CodeEditor
from spyder.plugins.editor.widgets.editor import (EditorMainWindow,
                                                  EditorSplitter,
                                                  EditorStack,)
from spyder.plugins.editor.widgets.printer import (
    SpyderPrinter, SpyderPrintPreviewDialog)
from spyder.plugins.editor.utils.bookmarks import (load_bookmarks,
                                                   save_bookmarks)
from spyder.plugins.editor.widgets.status import (CursorPositionStatus,
                                                  EncodingStatus, EOLStatus,
                                                  ReadWriteStatus, VCSStatus)
from spyder.plugins.run.widgets import (ALWAYS_OPEN_FIRST_RUN_OPTION,
                                        get_run_configuration, RunConfigDialog,
                                        RunConfiguration, RunConfigOneDialog)
from spyder.plugins.mainmenu.api import ApplicationMenus
from spyder.widgets.simplecodeeditor import SimpleCodeEditor


logger = logging.getLogger(__name__)


class Editor(SpyderPluginWidget, SpyderConfigurationObserver):
    """
    Multi-file Editor widget
    """
    CONF_SECTION = 'editor'
    CONFIGWIDGET_CLASS = EditorConfigPage
    CONF_FILE = False
    TEMPFILE_PATH = get_conf_path('temp.py')
    TEMPLATE_PATH = get_conf_path('template.py')
    DISABLE_ACTIONS_WHEN_HIDDEN = False  # SpyderPluginWidget class attribute

    # This is required for the new API
    NAME = 'editor'
    REQUIRES = [Plugins.Console]
    OPTIONAL = [Plugins.Completions, Plugins.OutlineExplorer]

    # Signals
    sig_run_file_in_ipyclient = Signal(
        str, str, str, bool, bool, bool, bool, bool, str, bool)
    sig_run_cell_in_ipyclient = Signal(str, object, str, bool, str, bool)

    exec_in_extconsole = Signal(str, bool)
    redirect_stdio = Signal(bool)

    sig_dir_opened = Signal(str)
    """
    This signal is emitted when the editor changes the current directory.

    Parameters
    ----------
    new_working_directory: str
        The new working directory path.

    Notes
    -----
    This option is available on the options menu of the editor plugin
    """

    sig_file_opened_closed_or_updated = Signal(str, str)
    """
    This signal is emitted when a file is opened, closed or updated,
    including switching among files.

    Parameters
    ----------
    filename: str
        Name of the file that was opened, closed or updated.
    language: str
        Name of the programming language of the file that was opened,
        closed or updated.
    """

    # This signal is fired for any focus change among all editor stacks
    sig_editor_focus_changed = Signal()

    sig_help_requested = Signal(dict)
    """
    This signal is emitted to request help on a given object `name`.

    Parameters
    ----------
    help_data: dict
        Dictionary required by the Help pane to render a docstring.

    Examples
    --------
    >>> help_data = {
        'obj_text': str,
        'name': str,
        'argspec': str,
        'note': str,
        'docstring': str,
        'force_refresh': bool,
        'path': str,
    }

    See Also
    --------
    :py:meth:spyder.plugins.editor.widgets.editor.EditorStack.send_to_help
    """

    sig_open_files_finished = Signal()
    """
    This signal is emitted when the editor finished to open files.
    """

    sig_codeeditor_created = Signal(object)
    """
    This signal is emitted when a codeeditor is created.

    Parameters
    ----------
    codeeditor: spyder.plugins.editor.widgets.codeeditor.CodeEditor
        The codeeditor.
    """

    sig_codeeditor_deleted = Signal(object)
    """
    This signal is emitted when a codeeditor is closed.

    Parameters
    ----------
    codeeditor: spyder.plugins.editor.widgets.codeeditor.CodeEditor
        The codeeditor.
    """

    sig_codeeditor_changed = Signal(object)
    """
    This signal is emitted when the current codeeditor changes.

    Parameters
    ----------
    codeeditor: spyder.plugins.editor.widgets.codeeditor.CodeEditor
        The codeeditor.
    """

    def __init__(self, parent, ignore_last_opened_files=False):
        SpyderPluginWidget.__init__(self, parent)

        self.__set_eol_chars = True

        # Creating template if it doesn't already exist
        if not osp.isfile(self.TEMPLATE_PATH):
            if os.name == "nt":
                shebang = []
            else:
                shebang = ['#!/usr/bin/env python' + ('2' if PY2 else '3')]
            header = shebang + [
                '# -*- coding: utf-8 -*-',
                '"""', 'Created on %(date)s', '',
                '@author: %(username)s', '"""', '', '']
            try:
                encoding.write(os.linesep.join(header), self.TEMPLATE_PATH,
                               'utf-8')
            except EnvironmentError:
                pass

        self.projects = None
        self.outlineexplorer = None

        self.file_dependent_actions = []
        self.pythonfile_dependent_actions = []
        self.dock_toolbar_actions = None
        self.edit_menu_actions = None #XXX: find another way to notify Spyder
        self.stack_menu_actions = None
        self.checkable_actions = {}

        self.__first_open_files_setup = True
        self.editorstacks = []
        self.last_focused_editorstack = {}
        self.editorwindows = []
        self.editorwindows_to_be_created = []
        self.toolbar_list = None
        self.menu_list = None

        # We need to call this here to create self.dock_toolbar_actions,
        # which is used below.
        self._setup()
        self.options_button.hide()

        # Configuration dialog size
        self.dialog_size = None

        self.vcs_status = VCSStatus(self)
        self.cursorpos_status = CursorPositionStatus(self)
        self.encoding_status = EncodingStatus(self)
        self.eol_status = EOLStatus(self)
        self.readwrite_status = ReadWriteStatus(self)

        # TODO: temporal fix while editor uses new API
        statusbar = self.main.get_plugin(Plugins.StatusBar, error=False)
        if statusbar:
            statusbar.add_status_widget(self.readwrite_status)
            statusbar.add_status_widget(self.eol_status)
            statusbar.add_status_widget(self.encoding_status)
            statusbar.add_status_widget(self.cursorpos_status)
            statusbar.add_status_widget(self.vcs_status)

        layout = QVBoxLayout()
        self.dock_toolbar = QToolBar(self)
        add_actions(self.dock_toolbar, self.dock_toolbar_actions)
        layout.addWidget(self.dock_toolbar)

        self.last_edit_cursor_pos = None
        self.cursor_undo_history = []
        self.cursor_redo_history = []
        self.__ignore_cursor_history = True

        # Completions setup
        self.completion_capabilities = {}

        # Setup new windows:
        self.main.all_actions_defined.connect(self.setup_other_windows)

        # Change module completions when PYTHONPATH changes
        self.main.sig_pythonpath_changed.connect(self.set_path)

        # Find widget
        self.find_widget = FindReplace(self, enable_replace=True)
        self.find_widget.hide()
        self.register_widget_shortcuts(self.find_widget)

        # Start autosave component
        # (needs to be done before EditorSplitter)
        self.autosave = AutosaveForPlugin(self)
        self.autosave.try_recover_from_autosave()

        # Multiply by 1000 to convert seconds to milliseconds
        self.autosave.interval = self.get_option('autosave_interval') * 1000
        self.autosave.enabled = self.get_option('autosave_enabled')

        # SimpleCodeEditor instance used to print file contents
        self._print_editor = self._create_print_editor()
        self._print_editor.hide()

        # Tabbed editor widget + Find/Replace widget
        editor_widgets = QWidget(self)
        editor_layout = QVBoxLayout()
        editor_layout.setContentsMargins(0, 0, 0, 0)
        editor_widgets.setLayout(editor_layout)
        self.editorsplitter = EditorSplitter(self, self,
                                         self.stack_menu_actions, first=True)
        editor_layout.addWidget(self.editorsplitter)
        editor_layout.addWidget(self.find_widget)
        editor_layout.addWidget(self._print_editor)

        # Splitter: editor widgets (see above) + outline explorer
        self.splitter = QSplitter(self)
        self.splitter.setContentsMargins(0, 0, 0, 0)
        self.splitter.addWidget(editor_widgets)
        self.splitter.setStretchFactor(0, 5)
        self.splitter.setStretchFactor(1, 1)
        layout.addWidget(self.splitter)
        self.setLayout(layout)
        self.setFocusPolicy(Qt.ClickFocus)

        # Editor's splitter state
        state = self.get_option('splitter_state', None)
        if state is not None:
            self.splitter.restoreState( QByteArray().fromHex(
                    str(state).encode('utf-8')) )

        self.recent_files = self.get_option('recent_files', [])
        self.untitled_num = 0

        # Parameters of last file execution:
        self.__last_ic_exec = None # internal console
        self.__last_ec_exec = None # external console

        # File types and filters used by the Open dialog
        self.edit_filetypes = None
        self.edit_filters = None

        self.__ignore_cursor_history = False
        current_editor = self.get_current_editor()
        if current_editor is not None:
            filename = self.get_current_filename()
            cursor = current_editor.textCursor()
            self.add_cursor_to_history(filename, cursor)
        self.update_cursorpos_actions()
        self.set_path()

    def set_projects(self, projects):
        self.projects = projects

    @Slot()
    def show_hide_projects(self):
        if self.projects is not None:
            dw = self.projects.dockwidget
            if dw.isVisible():
                dw.hide()
            else:
                dw.show()
                dw.raise_()
            self.switch_to_plugin()

    def set_outlineexplorer(self, outlineexplorer):
        self.outlineexplorer = outlineexplorer
        for editorstack in self.editorstacks:
            # Pass the OutlineExplorer widget to the stacks because they
            # don't need the plugin
            editorstack.set_outlineexplorer(self.outlineexplorer.get_widget())
        self.outlineexplorer.get_widget().edit_goto.connect(
                           lambda filenames, goto, word:
                           self.load(filenames=filenames, goto=goto, word=word,
                                     editorwindow=self))
        self.outlineexplorer.get_widget().edit.connect(
                             lambda filenames:
                             self.load(filenames=filenames, editorwindow=self))

    #------ Private API --------------------------------------------------------
    def restore_scrollbar_position(self):
        """Restoring scrollbar position after main window is visible"""
        # Widget is now visible, we may center cursor on top level editor:
        try:
            self.get_current_editor().centerCursor()
        except AttributeError:
            pass

    @Slot(dict)
    def report_open_file(self, options):
        """Report that a file was opened to the completion manager."""
        filename = options['filename']
        language = options['language']
        codeeditor = options['codeeditor']
        status = None
        if self.main.get_plugin(Plugins.Completions, error=False):
            status = (
                self.main.completions.start_completion_services_for_language(
                    language.lower()))
            self.main.completions.register_file(
                language.lower(), filename, codeeditor)
        if status:
            if language.lower() in self.completion_capabilities:
                # When this condition is True, it means there's a server
                # that can provide completion services for this file.
                codeeditor.register_completion_capabilities(
                    self.completion_capabilities[language.lower()])
                codeeditor.start_completion_services()
            elif self.main.completions.is_fallback_only(language.lower()):
                # This is required to use fallback completions for files
                # without a language server.
                codeeditor.start_completion_services()
        else:
            if codeeditor.language == language.lower():
                logger.debug('Setting {0} completions off'.format(filename))
                codeeditor.completions_available = False

    @Slot(dict, str)
    def register_completion_capabilities(self, capabilities, language):
        """
        Register completion server capabilities in all editorstacks.

        Parameters
        ----------
        capabilities: dict
            Capabilities supported by a language server.
        language: str
            Programming language for the language server (it has to be
            in small caps).
        """
        logger.debug(
            'Completion server capabilities for {!s} are: {!r}'.format(
                language, capabilities)
        )

        # This is required to start workspace before completion
        # services when Spyder starts with an open project.
        # TODO: Find a better solution for it in the future!!
        projects = self.main.get_plugin(Plugins.Projects, error=False)
        if projects:
            projects.start_workspace_services()

        self.completion_capabilities[language] = dict(capabilities)
        for editorstack in self.editorstacks:
            editorstack.register_completion_capabilities(
                capabilities, language)

        self.start_completion_services(language)

    def start_completion_services(self, language):
        """Notify all editorstacks about LSP server availability."""
        for editorstack in self.editorstacks:
            editorstack.start_completion_services(language)

    def stop_completion_services(self, language):
        """Notify all editorstacks about LSP server unavailability."""
        for editorstack in self.editorstacks:
            editorstack.stop_completion_services(language)

    def send_completion_request(self, language, request, params):
        logger.debug("Perform request {0} for: {1}".format(
            request, params['file']))
        try:
            self.main.completions.send_request(language, request, params)
        except AttributeError:
            # Completions was closed
            pass

    @Slot(str, tuple, dict)
    def _rpc_call(self, method, args, kwargs):
        meth = getattr(self, method)
        meth(*args, **kwargs)

    #------ SpyderPluginWidget API ---------------------------------------------
    @staticmethod
    def get_plugin_title():
        """Return widget title"""
        # TODO: This is a temporary measure to get the title of this plugin
        # without creating an instance
        title = _('Editor')
        return title

    def get_plugin_icon(self):
        """Return widget icon."""
        return ima.icon('edit')

    def get_focus_widget(self):
        """
        Return the widget to give focus to.

        This happens when plugin's dockwidget is raised on top-level.
        """
        return self.get_current_editor()

    def _visibility_changed(self, enable):
        """DockWidget visibility has changed"""
        SpyderPluginWidget._visibility_changed(self, enable)
        if self.dockwidget is None:
            return
        if self.dockwidget.isWindow():
            self.dock_toolbar.show()
        else:
            self.dock_toolbar.hide()
        if enable:
            self.refresh_plugin()
        self.sig_update_plugin_title.emit()

    def refresh_plugin(self):
        """Refresh editor plugin"""
        editorstack = self.get_current_editorstack()
        editorstack.refresh()
        self.refresh_save_all_action()

    def closing_plugin(self, cancelable=False):
        """Perform actions before parent main window is closed"""
        state = self.splitter.saveState()
        self.set_option('splitter_state', qbytearray_to_str(state))
        editorstack = self.editorstacks[0]

        active_project_path = None
        if self.projects is not None:
            active_project_path = self.projects.get_active_project_path()
        if not active_project_path:
            self.set_open_filenames()
        else:
            self.projects.set_project_filenames(
                [finfo.filename for finfo in editorstack.data])

        self.set_option('layout_settings',
                        self.editorsplitter.get_layout_settings())
        self.set_option('windows_layout_settings',
                    [win.get_layout_settings() for win in self.editorwindows])
#        self.set_option('filenames', filenames)
        self.set_option('recent_files', self.recent_files)

        # Stop autosave timer before closing windows
        self.autosave.stop_autosave_timer()

        try:
            if not editorstack.save_if_changed(cancelable) and cancelable:
                return False
            else:
                for win in self.editorwindows[:]:
                    win.close()
                return True
        except IndexError:
            return True

    def get_plugin_actions(self):
        """Return a list of actions related to plugin"""
        # ---- File menu and toolbar ----
        self.new_action = create_action(
                self,
                _("&New file..."),
                icon=ima.icon('filenew'), tip=_("New file"),
                triggered=self.new,
                context=Qt.WidgetShortcut
        )
        self.register_shortcut(self.new_action, context="Editor",
                               name="New file", add_shortcut_to_tip=True)

        self.open_last_closed_action = create_action(
                self,
                _("O&pen last closed"),
                tip=_("Open last closed"),
                triggered=self.open_last_closed
        )
        self.register_shortcut(self.open_last_closed_action, context="Editor",
                               name="Open last closed")

        self.open_action = create_action(self, _("&Open..."),
                icon=ima.icon('fileopen'), tip=_("Open file"),
                triggered=self.load,
                context=Qt.WidgetShortcut)
        self.register_shortcut(self.open_action, context="Editor",
                               name="Open file", add_shortcut_to_tip=True)

        self.revert_action = create_action(self, _("&Revert"),
                icon=ima.icon('revert'), tip=_("Revert file from disk"),
                triggered=self.revert)

        self.save_action = create_action(self, _("&Save"),
                icon=ima.icon('filesave'), tip=_("Save file"),
                triggered=self.save,
                context=Qt.WidgetShortcut)
        self.register_shortcut(self.save_action, context="Editor",
                               name="Save file", add_shortcut_to_tip=True)

        self.save_all_action = create_action(self, _("Sav&e all"),
                icon=ima.icon('save_all'), tip=_("Save all files"),
                triggered=self.save_all,
                context=Qt.WidgetShortcut)
        self.register_shortcut(self.save_all_action, context="Editor",
                               name="Save all", add_shortcut_to_tip=True)

        save_as_action = create_action(self, _("Save &as..."), None,
                ima.icon('filesaveas'), tip=_("Save current file as..."),
                triggered=self.save_as,
                context=Qt.WidgetShortcut)
        self.register_shortcut(save_as_action, "Editor", "Save As")

        save_copy_as_action = create_action(self, _("Save copy as..."), None,
                ima.icon('filesaveas'), _("Save copy of current file as..."),
                triggered=self.save_copy_as)

        print_preview_action = create_action(self, _("Print preview..."),
                tip=_("Print preview..."), triggered=self.print_preview)
        self.print_action = create_action(self, _("&Print..."),
                icon=ima.icon('print'), tip=_("Print current file..."),
                triggered=self.print_file)
        # Shortcut for close_action is defined in widgets/editor.py
        self.close_action = create_action(self, _("&Close"),
                icon=ima.icon('fileclose'), tip=_("Close current file"),
                triggered=self.close_file)

        self.close_all_action = create_action(self, _("C&lose all"),
                icon=ima.icon('filecloseall'), tip=_("Close all opened files"),
                triggered=self.close_all_files,
                context=Qt.WidgetShortcut)
        self.register_shortcut(self.close_all_action, context="Editor",
                               name="Close all")

        # ---- Find menu and toolbar ----
        _text = _("&Find text")
        find_action = create_action(self, _text, icon=ima.icon('find'),
                                    tip=_text, triggered=self.find,
                                    context=Qt.WidgetShortcut)
        self.register_shortcut(find_action, context="find_replace",
                               name="Find text", add_shortcut_to_tip=True)
        find_next_action = create_action(self, _("Find &next"),
                                         icon=ima.icon('findnext'),
                                         triggered=self.find_next,
                                         context=Qt.WidgetShortcut)
        self.register_shortcut(find_next_action, context="find_replace",
                               name="Find next")
        find_previous_action = create_action(self, _("Find &previous"),
                                             icon=ima.icon('findprevious'),
                                             triggered=self.find_previous,
                                             context=Qt.WidgetShortcut)
        self.register_shortcut(find_previous_action, context="find_replace",
                               name="Find previous")
        _text = _("&Replace text")
        replace_action = create_action(self, _text, icon=ima.icon('replace'),
                                       tip=_text, triggered=self.replace,
                                       context=Qt.WidgetShortcut)
        self.register_shortcut(replace_action, context="find_replace",
                               name="Replace text")

        # --- Run toolbar ---
        run_action = create_action(self, _("&Run"), icon=ima.icon('run'),
                                   tip=_("Run file"),
                                   triggered=self.run_file)
        self.register_shortcut(run_action, context="_", name="Run",
                               add_shortcut_to_tip=True)

        configure_action = create_action(
            self,
            _("&Configuration per file..."),
            icon=ima.icon('run_settings'),
            tip=_("Run settings"),
            menurole=QAction.NoRole,
            triggered=self.edit_run_configurations)

        self.register_shortcut(configure_action, context="_",
                               name="Configure", add_shortcut_to_tip=True)

        re_run_action = create_action(self, _("Re-run &last script"),
                                      icon=ima.icon('run_again'),
                            tip=_("Run again last file"),
                            triggered=self.re_run_file)
        self.register_shortcut(re_run_action, context="_",
                               name="Re-run last script",
                               add_shortcut_to_tip=True)

        run_selected_action = create_action(self, _("Run &selection or "
                                                    "current line"),
                                            icon=ima.icon('run_selection'),
                                            tip=_("Run selection or "
                                                  "current line"),
                                            triggered=self.run_selection,
                                            context=Qt.WidgetShortcut)
        self.register_shortcut(run_selected_action, context="Editor",
                               name="Run selection", add_shortcut_to_tip=True)

        run_to_line_action = create_action(self, _("Run &to current line"),
                                           tip=_("Run to current line"),
                                           triggered=self.run_to_line,
                                           context=Qt.WidgetShortcut)
        self.register_shortcut(run_to_line_action, context="Editor",
                               name="Run to line", add_shortcut_to_tip=True)

        run_from_line_action = create_action(self, _("Run &from current line"),
                                             tip=_("Run from current line"),
                                             triggered=self.run_from_line,
                                             context=Qt.WidgetShortcut)
        self.register_shortcut(run_from_line_action, context="Editor",
                               name="Run from line", add_shortcut_to_tip=True)

        run_cell_action = create_action(self,
                            _("Run cell"),
                            icon=ima.icon('run_cell'),
                            tip=_("Run current cell \n"
                                  "[Use #%% to create cells]"),
                            triggered=self.run_cell,
                            context=Qt.WidgetShortcut)

        self.register_shortcut(run_cell_action, context="Editor",
                               name="Run cell", add_shortcut_to_tip=True)

        run_cell_advance_action = create_action(
            self,
            _("Run cell and advance"),
            icon=ima.icon('run_cell_advance'),
            tip=_("Run current cell and go to the next one "),
            triggered=self.run_cell_and_advance,
            context=Qt.WidgetShortcut)

        self.register_shortcut(run_cell_advance_action, context="Editor",
                               name="Run cell and advance",
                               add_shortcut_to_tip=True)

        re_run_last_cell_action = create_action(self,
                   _("Re-run last cell"),
                   tip=_("Re run last cell "),
                   triggered=self.re_run_last_cell,
                   context=Qt.WidgetShortcut)
        self.register_shortcut(re_run_last_cell_action,
                               context="Editor",
                               name='re-run last cell',
                               add_shortcut_to_tip=True)

        # --- Source code Toolbar ---
        self.todo_list_action = create_action(self,
                _("Show todo list"), icon=ima.icon('todo_list'),
                tip=_("Show comments list (TODO/FIXME/XXX/HINT/TIP/@todo/"
                      "HACK/BUG/OPTIMIZE/!!!/???)"),
                triggered=self.go_to_next_todo)
        self.todo_menu = QMenu(self)
        self.todo_menu.setStyleSheet("QMenu {menu-scrollable: 1;}")
        self.todo_list_action.setMenu(self.todo_menu)
        self.todo_menu.aboutToShow.connect(self.update_todo_menu)

        self.warning_list_action = create_action(self,
                _("Show warning/error list"), icon=ima.icon('wng_list'),
                tip=_("Show code analysis warnings/errors"),
                triggered=self.go_to_next_warning)
        self.warning_menu = QMenu(self)
        self.warning_menu.setStyleSheet("QMenu {menu-scrollable: 1;}")
        self.warning_list_action.setMenu(self.warning_menu)
        self.warning_menu.aboutToShow.connect(self.update_warning_menu)
        self.previous_warning_action = create_action(self,
                _("Previous warning/error"), icon=ima.icon('prev_wng'),
                tip=_("Go to previous code analysis warning/error"),
                triggered=self.go_to_previous_warning,
                context=Qt.WidgetShortcut)
        self.register_shortcut(self.previous_warning_action,
                               context="Editor",
                               name="Previous warning",
                               add_shortcut_to_tip=True)
        self.next_warning_action = create_action(self,
                _("Next warning/error"), icon=ima.icon('next_wng'),
                tip=_("Go to next code analysis warning/error"),
                triggered=self.go_to_next_warning,
                context=Qt.WidgetShortcut)
        self.register_shortcut(self.next_warning_action,
                               context="Editor",
                               name="Next warning",
                               add_shortcut_to_tip=True)

        self.previous_edit_cursor_action = create_action(self,
                _("Last edit location"), icon=ima.icon('last_edit_location'),
                tip=_("Go to last edit location"),
                triggered=self.go_to_last_edit_location,
                context=Qt.WidgetShortcut)
        self.register_shortcut(self.previous_edit_cursor_action,
                               context="Editor",
                               name="Last edit location",
                               add_shortcut_to_tip=True)
        self.previous_cursor_action = create_action(self,
                _("Previous cursor position"), icon=ima.icon('prev_cursor'),
                tip=_("Go to previous cursor position"),
                triggered=self.go_to_previous_cursor_position,
                context=Qt.WidgetShortcut)
        self.register_shortcut(self.previous_cursor_action,
                               context="Editor",
                               name="Previous cursor position",
                               add_shortcut_to_tip=True)
        self.next_cursor_action = create_action(self,
                _("Next cursor position"), icon=ima.icon('next_cursor'),
                tip=_("Go to next cursor position"),
                triggered=self.go_to_next_cursor_position,
                context=Qt.WidgetShortcut)
        self.register_shortcut(self.next_cursor_action,
                               context="Editor",
                               name="Next cursor position",
                               add_shortcut_to_tip=True)

        # --- Edit Toolbar ---
        self.toggle_comment_action = create_action(self,
                _("Comment")+"/"+_("Uncomment"), icon=ima.icon('comment'),
                tip=_("Comment current line or selection"),
                triggered=self.toggle_comment, context=Qt.WidgetShortcut)
        self.register_shortcut(self.toggle_comment_action, context="Editor",
                               name="Toggle comment")
        blockcomment_action = create_action(self, _("Add &block comment"),
                tip=_("Add block comment around "
                            "current line or selection"),
                triggered=self.blockcomment, context=Qt.WidgetShortcut)
        self.register_shortcut(blockcomment_action, context="Editor",
                               name="Blockcomment")
        unblockcomment_action = create_action(self,
                _("R&emove block comment"),
                tip = _("Remove comment block around "
                              "current line or selection"),
                triggered=self.unblockcomment, context=Qt.WidgetShortcut)
        self.register_shortcut(unblockcomment_action, context="Editor",
                               name="Unblockcomment")

        # ----------------------------------------------------------------------
        # The following action shortcuts are hard-coded in CodeEditor
        # keyPressEvent handler (the shortcut is here only to inform user):
        # (context=Qt.WidgetShortcut -> disable shortcut for other widgets)
        self.indent_action = create_action(self,
                _("Indent"), "Tab", icon=ima.icon('indent'),
                tip=_("Indent current line or selection"),
                triggered=self.indent, context=Qt.WidgetShortcut)
        self.unindent_action = create_action(self,
                _("Unindent"), "Shift+Tab", icon=ima.icon('unindent'),
                tip=_("Unindent current line or selection"),
                triggered=self.unindent, context=Qt.WidgetShortcut)

        self.text_uppercase_action = create_action(self,
                _("Toggle Uppercase"), icon=ima.icon('toggle_uppercase'),
                tip=_("Change to uppercase current line or selection"),
                triggered=self.text_uppercase, context=Qt.WidgetShortcut)
        self.register_shortcut(self.text_uppercase_action, context="Editor",
                               name="transform to uppercase")

        self.text_lowercase_action = create_action(self,
                _("Toggle Lowercase"), icon=ima.icon('toggle_lowercase'),
                tip=_("Change to lowercase current line or selection"),
                triggered=self.text_lowercase, context=Qt.WidgetShortcut)
        self.register_shortcut(self.text_lowercase_action, context="Editor",
                               name="transform to lowercase")
        # ----------------------------------------------------------------------

        self.win_eol_action = create_action(
            self,
            _("CRLF (Windows)"),
            toggled=lambda checked: self.toggle_eol_chars('nt', checked)
        )
        self.linux_eol_action = create_action(
            self,
            _("LF (Unix)"),
            toggled=lambda checked: self.toggle_eol_chars('posix', checked)
        )
        self.mac_eol_action = create_action(
            self,
            _("CR (macOS)"),
            toggled=lambda checked: self.toggle_eol_chars('mac', checked)
        )
        eol_action_group = QActionGroup(self)
        eol_actions = (self.win_eol_action, self.linux_eol_action,
                       self.mac_eol_action)
        add_actions(eol_action_group, eol_actions)
        eol_menu = QMenu(_("Convert end-of-line characters"), self)
        eol_menu.setObjectName('checkbox-padding')
        add_actions(eol_menu, eol_actions)

        trailingspaces_action = create_action(
            self,
            _("Remove trailing spaces"),
            triggered=self.remove_trailing_spaces)

        formatter = CONF.get(
            'completions',
            ('provider_configuration', 'lsp', 'values', 'formatting'),
            '')
        self.formatting_action = create_action(
            self,
            _('Format file or selection with {0}').format(
                formatter.capitalize()),
            shortcut=CONF.get_shortcut('editor', 'autoformatting'),
            context=Qt.WidgetShortcut,
            triggered=self.format_document_or_selection)
        self.formatting_action.setEnabled(False)

        # Checkable actions
        showblanks_action = self._create_checkable_action(
            _("Show blank spaces"), 'blank_spaces', 'set_blanks_enabled')

        scrollpastend_action = self._create_checkable_action(
            _("Scroll past the end"), 'scroll_past_end',
            'set_scrollpastend_enabled')

        showindentguides_action = self._create_checkable_action(
            _("Show indent guides"), 'indent_guides', 'set_indent_guides')

        showcodefolding_action = self._create_checkable_action(
            _("Show code folding"), 'code_folding', 'set_code_folding_enabled')

        show_classfunc_dropdown_action = self._create_checkable_action(
            _("Show selector for classes and functions"),
            'show_class_func_dropdown', 'set_classfunc_dropdown_visible')

        show_codestyle_warnings_action = self._create_checkable_action(
            _("Show code style warnings"), 'pycodestyle',)

        show_docstring_warnings_action = self._create_checkable_action(
            _("Show docstring style warnings"), 'pydocstyle')

        underline_errors = self._create_checkable_action(
            _("Underline errors and warnings"),
            'underline_errors', 'set_underline_errors_enabled')

        self.checkable_actions = {
                'blank_spaces': showblanks_action,
                'scroll_past_end': scrollpastend_action,
                'indent_guides': showindentguides_action,
                'code_folding': showcodefolding_action,
                'show_class_func_dropdown': show_classfunc_dropdown_action,
                'pycodestyle': show_codestyle_warnings_action,
                'pydocstyle': show_docstring_warnings_action,
                'underline_errors': underline_errors}

        fixindentation_action = create_action(self, _("Fix indentation"),
                      tip=_("Replace tab characters by space characters"),
                      triggered=self.fix_indentation)

        gotoline_action = create_action(self, _("Go to line..."),
                                        icon=ima.icon('gotoline'),
                                        triggered=self.go_to_line,
                                        context=Qt.WidgetShortcut)
        self.register_shortcut(gotoline_action, context="Editor",
                               name="Go to line")

        workdir_action = create_action(self,
                _("Set console working directory"),
                icon=ima.icon('DirOpenIcon'),
                tip=_("Set current console (and file explorer) working "
                            "directory to current script directory"),
                triggered=self.__set_workdir)

        self.max_recent_action = create_action(self,
            _("Maximum number of recent files..."),
            triggered=self.change_max_recent_files)
        self.clear_recent_action = create_action(self,
            _("Clear this list"), tip=_("Clear recent files list"),
            triggered=self.clear_recent_files)

        # Fixes spyder-ide/spyder#6055.
        # See: https://bugreports.qt.io/browse/QTBUG-8596
        self.tab_navigation_actions = []
        if sys.platform == 'darwin':
            self.go_to_next_file_action = create_action(
                self,
                _("Go to next file"),
                shortcut=CONF.get_shortcut('editor', 'go to previous file'),
                triggered=self.go_to_next_file,
            )
            self.go_to_previous_file_action = create_action(
                self,
                _("Go to previous file"),
                shortcut=CONF.get_shortcut('editor', 'go to next file'),
                triggered=self.go_to_previous_file,
            )
            self.register_shortcut(
                self.go_to_next_file_action,
                context="Editor",
                name="Go to next file",
            )
            self.register_shortcut(
                self.go_to_previous_file_action,
                context="Editor",
                name="Go to previous file",
            )
            self.tab_navigation_actions = [
                MENU_SEPARATOR,
                self.go_to_previous_file_action,
                self.go_to_next_file_action,
            ]

        # ---- File menu/toolbar construction ----
        self.recent_file_menu = QMenu(_("Open &recent"), self)
        self.recent_file_menu.aboutToShow.connect(self.update_recent_file_menu)

        from spyder.plugins.mainmenu.api import (
            ApplicationMenus, FileMenuSections)
        # New Section
        self.main.mainmenu.add_item_to_application_menu(
            self.new_action,
            menu_id=ApplicationMenus.File,
            section=FileMenuSections.New,
            before_section=FileMenuSections.Restart,
            omit_id=True)
        # Open section
        open_actions = [
            self.open_action,
            self.open_last_closed_action,
            self.recent_file_menu,
        ]
        for open_action in open_actions:
            self.main.mainmenu.add_item_to_application_menu(
                open_action,
                menu_id=ApplicationMenus.File,
                section=FileMenuSections.Open,
                before_section=FileMenuSections.Restart,
                omit_id=True)
        # Save section
        save_actions = [
            self.save_action,
            self.save_all_action,
            save_as_action,
            save_copy_as_action,
            self.revert_action,
        ]
        for save_action in save_actions:
            self.main.mainmenu.add_item_to_application_menu(
                save_action,
                menu_id=ApplicationMenus.File,
                section=FileMenuSections.Save,
                before_section=FileMenuSections.Restart,
                omit_id=True)
        # Print
        print_actions = [
            print_preview_action,
            self.print_action,
        ]
        for print_action in print_actions:
            self.main.mainmenu.add_item_to_application_menu(
                print_action,
                menu_id=ApplicationMenus.File,
                section=FileMenuSections.Print,
                before_section=FileMenuSections.Restart,
                omit_id=True)
        # Close
        close_actions = [
            self.close_action,
            self.close_all_action
        ]
        for close_action in close_actions:
            self.main.mainmenu.add_item_to_application_menu(
                close_action,
                menu_id=ApplicationMenus.File,
                section=FileMenuSections.Close,
                before_section=FileMenuSections.Restart,
                omit_id=True)
        # Navigation
        if sys.platform == 'darwin':
            self.main.mainmenu.add_item_to_application_menu(
                self.tab_navigation_actions,
                menu_id=ApplicationMenus.File,
                section=FileMenuSections.Navigation,
                before_section=FileMenuSections.Restart,
                omit_id=True)

        file_toolbar_actions = ([self.new_action, self.open_action,
                                self.save_action, self.save_all_action] +
                                self.main.file_toolbar_actions)

        self.main.file_toolbar_actions += file_toolbar_actions

        # ---- Find menu/toolbar construction ----
        search_menu_actions = [find_action,
                               find_next_action,
                               find_previous_action,
                               replace_action,
                               gotoline_action]

        self.main.search_toolbar_actions = [find_action,
                                            find_next_action,
                                            replace_action]

        # ---- Edit menu/toolbar construction ----
        self.edit_menu_actions = [self.toggle_comment_action,
                                  blockcomment_action, unblockcomment_action,
                                  self.indent_action, self.unindent_action,
                                  self.text_uppercase_action,
                                  self.text_lowercase_action]

        # ---- Search menu/toolbar construction ----
        if not hasattr(self.main, 'search_menu_actions'):
            # This list will not exist in the fast tests.
            self.main.search_menu_actions = []

        self.main.search_menu_actions = (
            search_menu_actions + self.main.search_menu_actions)

        # ---- Run menu/toolbar construction ----
        run_menu_actions = [run_action, run_cell_action,
                            run_cell_advance_action,
                            re_run_last_cell_action, MENU_SEPARATOR,
                            run_selected_action, run_to_line_action,
                            run_from_line_action, re_run_action,
                            configure_action, MENU_SEPARATOR]
        self.main.run_menu_actions = (
            run_menu_actions + self.main.run_menu_actions)
        run_toolbar_actions = [run_action, run_cell_action,
                               run_cell_advance_action, run_selected_action]
        self.main.run_toolbar_actions += run_toolbar_actions

        # ---- Source menu/toolbar construction ----
        source_menu_actions = [
            showblanks_action,
            scrollpastend_action,
            showindentguides_action,
            showcodefolding_action,
            show_classfunc_dropdown_action,
            show_codestyle_warnings_action,
            show_docstring_warnings_action,
            underline_errors,
            MENU_SEPARATOR,
            self.todo_list_action,
            self.warning_list_action,
            self.previous_warning_action,
            self.next_warning_action,
            MENU_SEPARATOR,
            self.previous_edit_cursor_action,
            self.previous_cursor_action,
            self.next_cursor_action,
            MENU_SEPARATOR,
            eol_menu,
            trailingspaces_action,
            fixindentation_action,
            self.formatting_action
        ]
        self.main.source_menu_actions = (
            source_menu_actions + self.main.source_menu_actions)

        # ---- Dock widget and file dependent actions ----
        self.dock_toolbar_actions = (
            file_toolbar_actions +
            [MENU_SEPARATOR] +
            run_toolbar_actions +
            [MENU_SEPARATOR]
        )
        self.pythonfile_dependent_actions = [
            run_action,
            configure_action,
            run_selected_action,
            run_cell_action,
            run_cell_advance_action,
            re_run_last_cell_action,
            blockcomment_action,
            unblockcomment_action,
        ]
        self.cythonfile_compatible_actions = [run_action, configure_action]
        self.file_dependent_actions = (
            self.pythonfile_dependent_actions +
            [
                self.save_action,
                save_as_action,
                save_copy_as_action,
                print_preview_action,
                self.print_action,
                self.save_all_action,
                gotoline_action,
                workdir_action,
                self.close_action,
                self.close_all_action,
                self.toggle_comment_action,
                self.revert_action,
                self.indent_action,
                self.unindent_action
            ]
        )
        self.stack_menu_actions = [gotoline_action, workdir_action]

        return self.file_dependent_actions

    def register_plugin(self):
        """Register plugin in Spyder's main window"""
        completions = self.main.get_plugin(Plugins.Completions, error=False)
        outlineexplorer = self.main.get_plugin(
            Plugins.OutlineExplorer, error=False)
        ipyconsole = self.main.get_plugin(Plugins.IPythonConsole, error=False)

        self.main.restore_scrollbar_position.connect(
            self.restore_scrollbar_position)
        self.main.console.sig_edit_goto_requested.connect(self.load)
        self.redirect_stdio.connect(self.main.redirect_internalshell_stdio)

        if completions:
            self.main.completions.sig_language_completions_available.connect(
                self.register_completion_capabilities)
            self.main.completions.sig_open_file.connect(self.load)
            self.main.completions.sig_editor_rpc.connect(self._rpc_call)
            self.main.completions.sig_stop_completions.connect(
                self.stop_completion_services)

            self.sig_file_opened_closed_or_updated.connect(
                self.main.completions.file_opened_closed_or_updated)

        if outlineexplorer:
            self.set_outlineexplorer(self.main.outlineexplorer)

        if ipyconsole:
            ipyconsole.register_spyder_kernel_call_handler(
                'cell_count', self.handle_cell_count)
            ipyconsole.register_spyder_kernel_call_handler(
                'current_filename', self.handle_current_filename)
            ipyconsole.register_spyder_kernel_call_handler(
                'get_file_code', self.handle_get_file_code)
            ipyconsole.register_spyder_kernel_call_handler(
                'run_cell', self.handle_run_cell)

        self.add_dockwidget()

        # Add modes to switcher
        self.switcher_manager = EditorSwitcherManager(
            self,
            self.main.switcher,
            self.get_current_editor,
            self.get_current_editorstack,
            section=self.get_plugin_title())

    def update_source_menu(self, options, **kwargs):
        option_names = [opt[-1] if isinstance(opt, tuple) else opt
                        for opt in options]
        named_options = dict(zip(option_names, options))
        for name, action in self.checkable_actions.items():
            if name in named_options:
                if name == 'underline_errors':
                    section = 'editor'
                    opt = 'underline_errors'
                else:
                    section = 'completions'
                    opt = named_options[name]

                state = self.get_option(opt, section=section)

                # Avoid triggering the action when this action changes state
                # See: spyder-ide/spyder#9915
                action.blockSignals(True)
                action.setChecked(state)
                action.blockSignals(False)

    def update_font(self):
        """Update font from Preferences"""
        font = self.get_font()
        color_scheme = self.get_color_scheme()
        for editorstack in self.editorstacks:
            editorstack.set_default_font(font, color_scheme)
            completion_size = CONF.get('main', 'completion/size')
            for finfo in editorstack.data:
                comp_widget = finfo.editor.completion_widget
                comp_widget.setup_appearance(completion_size, font)

    def set_ancestor(self, ancestor):
        """
        Set ancestor of child widgets like the CompletionWidget.

        Needed to properly set position of the widget based on the correct
        parent/ancestor.

        See spyder-ide/spyder#11076
        """
        for editorstack in self.editorstacks:
            for finfo in editorstack.data:
                comp_widget = finfo.editor.completion_widget

                # This is necessary to catch an error when the plugin is
                # undocked and docked back, and (probably) a completion is
                # in progress.
                # Fixes spyder-ide/spyder#17486
                try:
                    comp_widget.setParent(ancestor)
                except RuntimeError:
                    pass

    def _create_checkable_action(self, text, conf_name, method=''):
        """Helper function to create a checkable action.

        Args:
            text (str): Text to be displayed in the action.
            conf_name (str): configuration setting associated with the
                action
            method (str): name of EditorStack class that will be used
                to update the changes in each editorstack.
        """
        def toogle(checked):
            self.switch_to_plugin()
            self._toggle_checkable_action(checked, method, conf_name)

        action = create_action(self, text, toggled=toogle)
        action.blockSignals(True)

        if conf_name not in ['pycodestyle', 'pydocstyle']:
            action.setChecked(self.get_option(conf_name))
        else:
            opt = CONF.get(
                'completions',
                ('provider_configuration', 'lsp', 'values', conf_name),
                False
            )
            action.setChecked(opt)

        action.blockSignals(False)

        return action

    @Slot(bool, str, str)
    def _toggle_checkable_action(self, checked, method_name, conf_name):
        """
        Handle the toogle of a checkable action.

        Update editorstacks, PyLS and CONF.

        Args:
            checked (bool): State of the action.
            method_name (str): name of EditorStack class that will be used
                to update the changes in each editorstack.
            conf_name (str): configuration setting associated with the
                action.
        """
        if method_name:
            if self.editorstacks:
                for editorstack in self.editorstacks:
                    try:
                        method = getattr(editorstack, method_name)
                        method(checked)
                    except AttributeError as e:
                        logger.error(e, exc_info=True)
            self.set_option(conf_name, checked)
        else:
            if conf_name in ('pycodestyle', 'pydocstyle'):
                CONF.set(
                    'completions',
                    ('provider_configuration', 'lsp', 'values', conf_name),
                    checked)
            if self.main.get_plugin(Plugins.Completions, error=False):
                completions = self.main.completions
                completions.after_configuration_update([])

    #------ Focus tabwidget
    def __get_focused_editorstack(self):
        fwidget = QApplication.focusWidget()
        if isinstance(fwidget, EditorStack):
            return fwidget
        else:
            for editorstack in self.editorstacks:
                if editorstack.isAncestorOf(fwidget):
                    return editorstack

    def set_last_focused_editorstack(self, editorwindow, editorstack):
        self.last_focused_editorstack[editorwindow] = editorstack
        # very last editorstack
        self.last_focused_editorstack[None] = editorstack

    def get_last_focused_editorstack(self, editorwindow=None):
        return self.last_focused_editorstack[editorwindow]

    def remove_last_focused_editorstack(self, editorstack):
        for editorwindow, widget in list(
                self.last_focused_editorstack.items()):
            if widget is editorstack:
                self.last_focused_editorstack[editorwindow] = None

    def save_focused_editorstack(self):
        editorstack = self.__get_focused_editorstack()
        if editorstack is not None:
            for win in [self]+self.editorwindows:
                if win.isAncestorOf(editorstack):
                    self.set_last_focused_editorstack(win, editorstack)

    # ------ Handling editorstacks
    def register_editorstack(self, editorstack):
        self.editorstacks.append(editorstack)
        self.register_widget_shortcuts(editorstack)

        if self.isAncestorOf(editorstack):
            # editorstack is a child of the Editor plugin
            self.set_last_focused_editorstack(self, editorstack)
            editorstack.set_closable(len(self.editorstacks) > 1)
            if self.outlineexplorer is not None:
                editorstack.set_outlineexplorer(
                    self.outlineexplorer.get_widget())
            editorstack.set_find_widget(self.find_widget)
            editorstack.reset_statusbar.connect(self.readwrite_status.hide)
            editorstack.reset_statusbar.connect(self.encoding_status.hide)
            editorstack.reset_statusbar.connect(self.cursorpos_status.hide)
            editorstack.readonly_changed.connect(
                                        self.readwrite_status.update_readonly)
            editorstack.encoding_changed.connect(
                                         self.encoding_status.update_encoding)
            editorstack.sig_editor_cursor_position_changed.connect(
                                 self.cursorpos_status.update_cursor_position)
            editorstack.sig_editor_cursor_position_changed.connect(
                self.current_editor_cursor_changed)
            editorstack.sig_refresh_eol_chars.connect(
                self.eol_status.update_eol)
            editorstack.current_file_changed.connect(
                self.vcs_status.update_vcs)
            editorstack.file_saved.connect(
                self.vcs_status.update_vcs_state)

        editorstack.set_io_actions(self.new_action, self.open_action,
                                   self.save_action, self.revert_action)
        editorstack.set_tempfile_path(self.TEMPFILE_PATH)

        settings = (
            ('set_todolist_enabled',                'todo_list'),
            ('set_blanks_enabled',                  'blank_spaces'),
            ('set_underline_errors_enabled',        'underline_errors'),
            ('set_scrollpastend_enabled',           'scroll_past_end'),
            ('set_linenumbers_enabled',             'line_numbers'),
            ('set_edgeline_enabled',                'edge_line'),
            ('set_indent_guides',                   'indent_guides'),
            ('set_code_folding_enabled',            'code_folding'),
            ('set_focus_to_editor',                 'focus_to_editor'),
            ('set_run_cell_copy',                   'run_cell_copy'),
            ('set_close_parentheses_enabled',       'close_parentheses'),
            ('set_close_quotes_enabled',            'close_quotes'),
            ('set_add_colons_enabled',              'add_colons'),
            ('set_auto_unindent_enabled',           'auto_unindent'),
            ('set_indent_chars',                    'indent_chars'),
            ('set_tab_stop_width_spaces',           'tab_stop_width_spaces'),
            ('set_wrap_enabled',                    'wrap'),
            ('set_tabmode_enabled',                 'tab_always_indent'),
            ('set_stripmode_enabled',               'strip_trailing_spaces_on_modify'),
            ('set_intelligent_backspace_enabled',   'intelligent_backspace'),
            ('set_automatic_completions_enabled',   'automatic_completions'),
            ('set_automatic_completions_after_chars',
             'automatic_completions_after_chars'),
            ('set_automatic_completions_after_ms',
             'automatic_completions_after_ms'),
            ('set_completions_hint_enabled',        'completions_hint'),
            ('set_completions_hint_after_ms',
             'completions_hint_after_ms'),
            ('set_highlight_current_line_enabled',  'highlight_current_line'),
            ('set_highlight_current_cell_enabled',  'highlight_current_cell'),
            ('set_occurrence_highlighting_enabled',  'occurrence_highlighting'),
            ('set_occurrence_highlighting_timeout',  'occurrence_highlighting/timeout'),
            ('set_checkeolchars_enabled',           'check_eol_chars'),
            ('set_tabbar_visible',                  'show_tab_bar'),
            ('set_classfunc_dropdown_visible',      'show_class_func_dropdown'),
            ('set_always_remove_trailing_spaces',   'always_remove_trailing_spaces'),
            ('set_remove_trailing_newlines',        'always_remove_trailing_newlines'),
            ('set_add_newline',                     'add_newline'),
            ('set_convert_eol_on_save',             'convert_eol_on_save'),
            ('set_convert_eol_on_save_to',          'convert_eol_on_save_to'),
                    )

        for method, setting in settings:
            getattr(editorstack, method)(self.get_option(setting))

        editorstack.set_help_enabled(CONF.get('help', 'connect/editor'))

        hover_hints = CONF.get(
            'completions',
            ('provider_configuration', 'lsp', 'values',
                'enable_hover_hints'),
            True
        )

        format_on_save = CONF.get(
            'completions',
            ('provider_configuration', 'lsp', 'values', 'format_on_save'),
            False
        )

        edge_line_columns = CONF.get(
            'completions',
            ('provider_configuration', 'lsp', 'values',
             'pycodestyle/max_line_length'),
            79
        )

        editorstack.set_hover_hints_enabled(hover_hints)
        editorstack.set_format_on_save(format_on_save)
        editorstack.set_edgeline_columns(edge_line_columns)
        color_scheme = self.get_color_scheme()
        editorstack.set_default_font(self.get_font(), color_scheme)

        editorstack.starting_long_process.connect(self.starting_long_process)
        editorstack.ending_long_process.connect(self.ending_long_process)

        # Redirect signals
        editorstack.sig_option_changed.connect(self.sig_option_changed)
        editorstack.redirect_stdio.connect(
                                 lambda state: self.redirect_stdio.emit(state))
        editorstack.exec_in_extconsole.connect(
                                    lambda text, option:
                                    self.exec_in_extconsole.emit(text, option))
<<<<<<< HEAD
        editorstack.sig_run_cell_in_ipyclient.connect(
            self.sig_run_cell_in_ipyclient)
        editorstack.update_plugin_title.connect(
                                   lambda: self.sig_update_plugin_title.emit())
=======
        editorstack.run_cell_in_ipyclient.connect(self.run_cell_in_ipyclient)
        editorstack.debug_cell_in_ipyclient.connect(
            self.debug_cell_in_ipyclient)
        editorstack.update_plugin_title.connect(self.sig_update_plugin_title)
>>>>>>> cf6cf6f7
        editorstack.editor_focus_changed.connect(self.save_focused_editorstack)
        editorstack.editor_focus_changed.connect(self.main.plugin_focus_changed)
        editorstack.editor_focus_changed.connect(self.sig_editor_focus_changed)
        editorstack.zoom_in.connect(lambda: self.zoom(1))
        editorstack.zoom_out.connect(lambda: self.zoom(-1))
        editorstack.zoom_reset.connect(lambda: self.zoom(0))
        editorstack.sig_open_file.connect(self.report_open_file)
        editorstack.sig_new_file.connect(lambda s: self.new(text=s))
        editorstack.sig_new_file[()].connect(self.new)
        editorstack.sig_close_file.connect(self.close_file_in_all_editorstacks)
        editorstack.sig_close_file.connect(self.remove_file_cursor_history)
        editorstack.file_saved.connect(self.file_saved_in_editorstack)
        editorstack.file_renamed_in_data.connect(
                                      self.file_renamed_in_data_in_editorstack)
        editorstack.opened_files_list_changed.connect(
                                                self.opened_files_list_changed)
        editorstack.active_languages_stats.connect(
            self.update_active_languages)
        editorstack.sig_go_to_definition.connect(
            lambda fname, line, col: self.load(
                fname, line, start_column=col))
        editorstack.sig_perform_completion_request.connect(
            self.send_completion_request)
        editorstack.todo_results_changed.connect(self.todo_results_changed)
        editorstack.sig_update_code_analysis_actions.connect(
            self.update_code_analysis_actions)
        editorstack.sig_update_code_analysis_actions.connect(
            self.update_todo_actions)
        editorstack.refresh_file_dependent_actions.connect(
                                           self.refresh_file_dependent_actions)
        editorstack.refresh_save_all_action.connect(self.refresh_save_all_action)
        editorstack.sig_refresh_eol_chars.connect(self.refresh_eol_chars)
        editorstack.sig_refresh_formatting.connect(self.refresh_formatting)
        editorstack.text_changed_at.connect(self.text_changed_at)
        editorstack.current_file_changed.connect(self.current_file_changed)
        editorstack.plugin_load.connect(self.load)
        editorstack.plugin_load[()].connect(self.load)
        editorstack.edit_goto.connect(self.load)
        editorstack.sig_save_as.connect(self.save_as)
        editorstack.sig_prev_edit_pos.connect(self.go_to_last_edit_location)
        editorstack.sig_prev_cursor.connect(self.go_to_previous_cursor_position)
        editorstack.sig_next_cursor.connect(self.go_to_next_cursor_position)
        editorstack.sig_prev_warning.connect(self.go_to_previous_warning)
        editorstack.sig_next_warning.connect(self.go_to_next_warning)
        editorstack.sig_save_bookmark.connect(self.save_bookmark)
        editorstack.sig_load_bookmark.connect(self.load_bookmark)
        editorstack.sig_save_bookmarks.connect(self.save_bookmarks)
        editorstack.sig_help_requested.connect(self.sig_help_requested)
        editorstack.sig_codeeditor_created.connect(self.sig_codeeditor_created)
        editorstack.sig_codeeditor_changed.connect(self.sig_codeeditor_changed)
        editorstack.sig_codeeditor_deleted.connect(self.sig_codeeditor_deleted)


        # Register editorstack's autosave component with plugin's autosave
        # component
        self.autosave.register_autosave_for_stack(editorstack.autosave)

    def unregister_editorstack(self, editorstack):
        """Removing editorstack only if it's not the last remaining"""
        self.remove_last_focused_editorstack(editorstack)
        if len(self.editorstacks) > 1:
            index = self.editorstacks.index(editorstack)
            self.editorstacks.pop(index)
            return True
        else:
            # editorstack was not removed!
            return False

    def clone_editorstack(self, editorstack):
        editorstack.clone_from(self.editorstacks[0])
        for finfo in editorstack.data:
            self.register_widget_shortcuts(finfo.editor)

    @Slot(str, str)
    def close_file_in_all_editorstacks(self, editorstack_id_str, filename):
        for editorstack in self.editorstacks:
            if str(id(editorstack)) != editorstack_id_str:
                editorstack.blockSignals(True)
                index = editorstack.get_index_from_filename(filename)
                editorstack.close_file(index, force=True)
                editorstack.blockSignals(False)

    @Slot(str, str, str)
    def file_saved_in_editorstack(self, editorstack_id_str,
                                  original_filename, filename):
        """A file was saved in editorstack, this notifies others"""
        for editorstack in self.editorstacks:
            if str(id(editorstack)) != editorstack_id_str:
                editorstack.file_saved_in_other_editorstack(original_filename,
                                                            filename)

    @Slot(str, str, str)
    def file_renamed_in_data_in_editorstack(self, editorstack_id_str,
                                            original_filename, filename):
        """A file was renamed in data in editorstack, this notifies others"""
        for editorstack in self.editorstacks:
            if str(id(editorstack)) != editorstack_id_str:
                editorstack.rename_in_data(original_filename, filename)

    #------ Handling editor windows
    def setup_other_windows(self):
        """Setup toolbars and menus for 'New window' instances"""
        # TODO: All the actions here should be taken from
        # the MainMenus plugin
        file_menu_actions = self.main.mainmenu.get_application_menu(
            ApplicationMenus.File).get_actions()
        tools_menu_actions = self.main.mainmenu.get_application_menu(
            ApplicationMenus.Tools).get_actions()
        help_menu_actions = self.main.mainmenu.get_application_menu(
            ApplicationMenus.Help).get_actions()

        # TODO: Rewrite when the editor is moved to the new API
        from spyder.plugins.debugger.api import DebuggerToolbarActions
        debug_toolbar_actions = []
        for action_name in [DebuggerToolbarActions.DebugCurrentFile,
                            DebuggerToolbarActions.DebugCurrentCell]:
            action = self.main.debugger.get_action(action_name)
            debug_toolbar_actions.append(action)

        self.toolbar_list = ((_("File toolbar"), "file_toolbar",
                              self.main.file_toolbar_actions),
                             (_("Run toolbar"), "run_toolbar",
                              self.main.run_toolbar_actions),
                             (_("Debug toolbar"), "debug_toolbar",
                              debug_toolbar_actions))

        self.menu_list = ((_("&File"), file_menu_actions),
                          (_("&Edit"), self.main.edit_menu_actions),
                          (_("&Search"), self.main.search_menu_actions),
                          (_("Sour&ce"), self.main.source_menu_actions),
                          (_("&Run"), self.main.run_menu_actions),
                          (_("&Tools"), tools_menu_actions),
                          (_("&View"), []),
                          (_("&Help"), help_menu_actions))
        # Create pending new windows:
        for layout_settings in self.editorwindows_to_be_created:
            win = self.create_new_window()
            win.set_layout_settings(layout_settings)

    def switch_to_plugin(self):
        """
        Reimplemented method to deactivate shortcut when
        opening a new window.
        """
        if not self.editorwindows:
            super(Editor, self).switch_to_plugin()

    def create_new_window(self):
        window = EditorMainWindow(
            self, self.stack_menu_actions, self.toolbar_list, self.menu_list)
        window.add_toolbars_to_menu("&View", window.get_toolbars())
        window.load_toolbars()
        window.resize(self.size())
        window.show()
        window.editorwidget.editorsplitter.editorstack.new_window = True
        self.register_editorwindow(window)
        window.destroyed.connect(lambda: self.unregister_editorwindow(window))
        return window

    def register_editorwindow(self, window):
        self.editorwindows.append(window)

    def unregister_editorwindow(self, window):
        self.editorwindows.pop(self.editorwindows.index(window))


    #------ Accessors
    def get_filenames(self):
        return [finfo.filename for finfo in self.editorstacks[0].data]

    def get_filename_index(self, filename):
        return self.editorstacks[0].has_filename(filename)

    def get_current_editorstack(self, editorwindow=None):
        if self.editorstacks is not None:
            if len(self.editorstacks) == 1:
                editorstack = self.editorstacks[0]
            else:
                editorstack = self.__get_focused_editorstack()
                if editorstack is None or editorwindow is not None:
                    editorstack = self.get_last_focused_editorstack(
                        editorwindow)
                    if editorstack is None:
                        editorstack = self.editorstacks[0]
            return editorstack

    def get_current_editor(self):
        editorstack = self.get_current_editorstack()
        if editorstack is not None:
            return editorstack.get_current_editor()

    def get_current_finfo(self):
        editorstack = self.get_current_editorstack()
        if editorstack is not None:
            return editorstack.get_current_finfo()

    def get_current_filename(self):
        editorstack = self.get_current_editorstack()
        if editorstack is not None:
            return editorstack.get_current_filename()

    def get_current_language(self):
        editorstack = self.get_current_editorstack()
        if editorstack is not None:
            return editorstack.get_current_language()

    def is_file_opened(self, filename=None):
        return self.editorstacks[0].is_file_opened(filename)

    def set_current_filename(self, filename, editorwindow=None, focus=True):
        """Set focus to *filename* if this file has been opened.

        Return the editor instance associated to *filename*.
        """
        editorstack = self.get_current_editorstack(editorwindow)
        return editorstack.set_current_filename(filename, focus)

    def set_path(self):
        for finfo in self.editorstacks[0].data:
            finfo.path = self.main.get_spyder_pythonpath()

    #------ Refresh methods
    def refresh_file_dependent_actions(self):
        """Enable/disable file dependent actions
        (only if dockwidget is visible)"""
        if self.dockwidget and self.dockwidget.isVisible():
            enable = self.get_current_editor() is not None
            for action in self.file_dependent_actions:
                action.setEnabled(enable)

    def refresh_save_all_action(self):
        """Enable 'Save All' if there are files to be saved"""
        editorstack = self.get_current_editorstack()
        if editorstack:
            state = any(finfo.editor.document().isModified() or finfo.newly_created
                        for finfo in editorstack.data)
            self.save_all_action.setEnabled(state)

    def update_warning_menu(self):
        """Update warning list menu"""
        editor = self.get_current_editor()
        check_results = editor.get_current_warnings()
        self.warning_menu.clear()
        filename = self.get_current_filename()
        for message, line_number in check_results:
            error = 'syntax' in message
            text = message[:1].upper() + message[1:]
            icon = ima.icon('error') if error else ima.icon('warning')
            slot = lambda _checked, _l=line_number: self.load(filename, goto=_l)
            action = create_action(self, text=text, icon=icon)
            action.triggered[bool].connect(slot)
            self.warning_menu.addAction(action)

    def update_todo_menu(self):
        """Update todo list menu"""
        editorstack = self.get_current_editorstack()
        results = editorstack.get_todo_results()
        self.todo_menu.clear()
        filename = self.get_current_filename()
        for text, line0 in results:
            icon = ima.icon('todo')
            slot = lambda _checked, _l=line0: self.load(filename, goto=_l)
            action = create_action(self, text=text, icon=icon)
            action.triggered[bool].connect(slot)
            self.todo_menu.addAction(action)
        self.update_todo_actions()

    def todo_results_changed(self):
        """
        Synchronize todo results between editorstacks
        Refresh todo list navigation buttons
        """
        editorstack = self.get_current_editorstack()
        results = editorstack.get_todo_results()
        index = editorstack.get_stack_index()
        if index != -1:
            filename = editorstack.data[index].filename
            for other_editorstack in self.editorstacks:
                if other_editorstack is not editorstack:
                    other_editorstack.set_todo_results(filename, results)
        self.update_todo_actions()

    def refresh_eol_chars(self, os_name):
        os_name = to_text_string(os_name)
        self.__set_eol_chars = False
        if os_name == 'nt':
            self.win_eol_action.setChecked(True)
        elif os_name == 'posix':
            self.linux_eol_action.setChecked(True)
        else:
            self.mac_eol_action.setChecked(True)
        self.__set_eol_chars = True

    def refresh_formatting(self, status):
        self.formatting_action.setEnabled(status)

    def refresh_formatter_name(self):
        formatter = CONF.get(
            'completions',
            ('provider_configuration', 'lsp', 'values', 'formatting'),
            '')
        self.formatting_action.setText(
            _('Format file or selection with {0}').format(
                formatter.capitalize()))

    #------ Slots
    def opened_files_list_changed(self):
        """
        Opened files list has changed:
        --> open/close file action
        --> modification ('*' added to title)
        --> current edited file has changed
        """
        # Refresh Python file dependent actions:
        editor = self.get_current_editor()
        if editor:
            python_enable = editor.is_python_or_ipython()
            cython_enable = python_enable or (
                programs.is_module_installed('Cython') and editor.is_cython())
            for action in self.pythonfile_dependent_actions:
                if action in self.cythonfile_compatible_actions:
                    enable = cython_enable
                else:
                    enable = python_enable
                action.setEnabled(enable)
            self.sig_file_opened_closed_or_updated.emit(
                self.get_current_filename(), self.get_current_language())

    def update_code_analysis_actions(self):
        """Update actions in the warnings menu."""
        editor = self.get_current_editor()

        # To fix an error at startup
        if editor is None:
            return

        # Update actions state if there are errors present
        for action in (self.warning_list_action, self.previous_warning_action,
                       self.next_warning_action):
            action.setEnabled(editor.errors_present())

    def update_todo_actions(self):
        editorstack = self.get_current_editorstack()
        results = editorstack.get_todo_results()
        state = (self.get_option('todo_list') and
                 results is not None and len(results))
        if state is not None:
            self.todo_list_action.setEnabled(state)

    @Slot(set)
    def update_active_languages(self, languages):
        if self.main.get_plugin(Plugins.Completions, error=False):
            self.main.completions.update_client_status(languages)

    # ------ Bookmarks
    def save_bookmarks(self, filename, bookmarks):
        """Receive bookmark changes and save them."""
        filename = to_text_string(filename)
        bookmarks = to_text_string(bookmarks)
        filename = osp.normpath(osp.abspath(filename))
        bookmarks = eval(bookmarks)
        save_bookmarks(filename, bookmarks)

    #------ File I/O
    def __load_temp_file(self):
        """Load temporary file from a text file in user home directory"""
        if not osp.isfile(self.TEMPFILE_PATH):
            # Creating temporary file
            default = ['# -*- coding: utf-8 -*-',
                       '"""', _("Spyder Editor"), '',
                       _("This is a temporary script file."),
                       '"""', '', '']
            text = os.linesep.join([encoding.to_unicode(qstr)
                                    for qstr in default])
            try:
                encoding.write(to_text_string(text), self.TEMPFILE_PATH,
                               'utf-8')
            except EnvironmentError:
                self.new()
                return

        self.load(self.TEMPFILE_PATH)

    @Slot()
    def __set_workdir(self):
        """Set current script directory as working directory"""
        fname = self.get_current_filename()
        if fname is not None:
            directory = osp.dirname(osp.abspath(fname))
            self.sig_dir_opened.emit(directory)

    def __add_recent_file(self, fname):
        """Add to recent file list"""
        if fname is None:
            return
        if fname in self.recent_files:
            self.recent_files.remove(fname)
        self.recent_files.insert(0, fname)
        if len(self.recent_files) > self.get_option('max_recent_files'):
            self.recent_files.pop(-1)

    def _clone_file_everywhere(self, finfo):
        """Clone file (*src_editor* widget) in all editorstacks
        Cloning from the first editorstack in which every single new editor
        is created (when loading or creating a new file)"""
        for editorstack in self.editorstacks[1:]:
            editor = editorstack.clone_editor_from(finfo, set_current=False)
            self.register_widget_shortcuts(editor)


    @Slot()
    @Slot(str)
    def new(self, fname=None, editorstack=None, text=None):
        """
        Create a new file - Untitled

        fname=None --> fname will be 'untitledXX.py' but do not create file
        fname=<basestring> --> create file
        """
        # If no text is provided, create default content
        try:
            if text is None:
                default_content = True
                text, enc = encoding.read(self.TEMPLATE_PATH)
                enc_match = re.search(r'-*- coding: ?([a-z0-9A-Z\-]*) -*-',
                                      text)
                if enc_match:
                    enc = enc_match.group(1)
                # Initialize template variables
                # Windows
                username = encoding.to_unicode_from_fs(
                                os.environ.get('USERNAME', ''))
                # Linux, Mac OS X
                if not username:
                    username = encoding.to_unicode_from_fs(
                                   os.environ.get('USER', '-'))
                VARS = {
                    'date': time.ctime(),
                    'username': username,
                }
                try:
                    text = text % VARS
                except Exception:
                    pass
            else:
                default_content = False
                enc = encoding.read(self.TEMPLATE_PATH)[1]
        except (IOError, OSError):
            text = ''
            enc = 'utf-8'
            default_content = True

        create_fname = lambda n: to_text_string(_("untitled")) + ("%d.py" % n)
        # Creating editor widget
        if editorstack is None:
            current_es = self.get_current_editorstack()
        else:
            current_es = editorstack
        created_from_here = fname is None
        if created_from_here:
            if self.untitled_num == 0:
                for finfo in current_es.data:
                    current_filename = finfo.editor.filename
                    if _("untitled") in current_filename:
                        # Start the counter of the untitled_num with respect
                        # to this number if there's other untitled file in
                        # spyder. Please see spyder-ide/spyder#7831
                        fname_data = osp.splitext(current_filename)
                        try:
                            act_num = int(
                                fname_data[0].split(_("untitled"))[-1])
                            self.untitled_num = act_num + 1
                        except ValueError:
                            # Catch the error in case the user has something
                            # different from a number after the untitled
                            # part.
                            # Please see spyder-ide/spyder#12892
                            self.untitled_num = 0
            while True:
                fname = create_fname(self.untitled_num)
                self.untitled_num += 1
                if not osp.isfile(fname):
                    break
            basedir = getcwd_or_home()

            projects = self.main.get_plugin(Plugins.Projects, error=False)
            if projects and projects.get_active_project() is not None:
                basedir = projects.get_active_project_path()
            else:
                c_fname = self.get_current_filename()
                if c_fname is not None and c_fname != self.TEMPFILE_PATH:
                    basedir = osp.dirname(c_fname)
            fname = osp.abspath(osp.join(basedir, fname))
        else:
            # QString when triggered by a Qt signal
            fname = osp.abspath(to_text_string(fname))
            index = current_es.has_filename(fname)
            if index is not None and not current_es.close_file(index):
                return

        # Creating the editor widget in the first editorstack (the one that
        # can't be destroyed), then cloning this editor widget in all other
        # editorstacks:
        # Setting empty to True by default to avoid the additional space
        # created at the end of the templates.
        # See: spyder-ide/spyder#12596
        finfo = self.editorstacks[0].new(fname, enc, text, default_content,
                                         empty=True)
        finfo.path = self.main.get_spyder_pythonpath()
        self._clone_file_everywhere(finfo)
        current_editor = current_es.set_current_filename(finfo.filename)
        self.register_widget_shortcuts(current_editor)
        if not created_from_here:
            self.save(force=True)

    def edit_template(self):
        """Edit new file template"""
        self.load(self.TEMPLATE_PATH)

    def update_recent_file_menu(self):
        """Update recent file menu"""
        recent_files = []
        for fname in self.recent_files:
            if osp.isfile(fname):
                recent_files.append(fname)
        self.recent_file_menu.clear()
        if recent_files:
            for fname in recent_files:
                action = create_action(
                    self, fname,
                    icon=ima.get_icon_by_extension_or_type(
                        fname, scale_factor=1.0))
                action.triggered[bool].connect(self.load)
                action.setData(to_qvariant(fname))
                self.recent_file_menu.addAction(action)
        self.clear_recent_action.setEnabled(len(recent_files) > 0)
        add_actions(self.recent_file_menu, (None, self.max_recent_action,
                                            self.clear_recent_action))

    @Slot()
    def clear_recent_files(self):
        """Clear recent files list"""
        self.recent_files = []

    @Slot()
    def change_max_recent_files(self):
        "Change max recent files entries"""
        editorstack = self.get_current_editorstack()
        mrf, valid = QInputDialog.getInt(editorstack, _('Editor'),
                               _('Maximum number of recent files'),
                               self.get_option('max_recent_files'), 1, 35)
        if valid:
            self.set_option('max_recent_files', mrf)

    @Slot()
    @Slot(str)
    @Slot(str, int, str)
    @Slot(str, int, str, object)
    def load(self, filenames=None, goto=None, word='',
             editorwindow=None, processevents=True, start_column=None,
             end_column=None, set_focus=True, add_where='end'):
        """
        Load a text file
        editorwindow: load in this editorwindow (useful when clicking on
        outline explorer with multiple editor windows)
        processevents: determines if processEvents() should be called at the
        end of this method (set to False to prevent keyboard events from
        creeping through to the editor during debugging)
        If goto is not none it represent a line to go to. start_column is
        the start position in this line and end_column the length
        (So that the end position is start_column + end_column)
        Alternatively, the first match of word is used as a position.
        """
        cursor_history_state = self.__ignore_cursor_history
        self.__ignore_cursor_history = True
        # Switch to editor before trying to load a file
        try:
            self.switch_to_plugin()
        except AttributeError:
            pass

        editor0 = self.get_current_editor()
        if editor0 is not None:
            filename0 = self.get_current_filename()
        else:
            filename0 = None
        if not filenames:
            # Recent files action
            action = self.sender()
            if isinstance(action, QAction):
                filenames = from_qvariant(action.data(), to_text_string)
        if not filenames:
            basedir = getcwd_or_home()
            if self.edit_filetypes is None:
                self.edit_filetypes = get_edit_filetypes()
            if self.edit_filters is None:
                self.edit_filters = get_edit_filters()

            c_fname = self.get_current_filename()
            if c_fname is not None and c_fname != self.TEMPFILE_PATH:
                basedir = osp.dirname(c_fname)

            self.redirect_stdio.emit(False)
            parent_widget = self.get_current_editorstack()
            if filename0 is not None:
                selectedfilter = get_filter(self.edit_filetypes,
                                            osp.splitext(filename0)[1])
            else:
                selectedfilter = ''

            if not running_under_pytest():
                # See: spyder-ide/spyder#3291
                if sys.platform == 'darwin':
                    dialog = QFileDialog(
                        parent=parent_widget,
                        caption=_("Open file"),
                        directory=basedir,
                    )
                    dialog.setNameFilters(self.edit_filters.split(';;'))
                    dialog.setOption(QFileDialog.HideNameFilterDetails, True)
                    dialog.setFilter(QDir.AllDirs | QDir.Files | QDir.Drives
                                     | QDir.Hidden)
                    dialog.setFileMode(QFileDialog.ExistingFiles)

                    if dialog.exec_():
                        filenames = dialog.selectedFiles()
                else:
                    filenames, _sf = getopenfilenames(
                        parent_widget,
                        _("Open file"),
                        basedir,
                        self.edit_filters,
                        selectedfilter=selectedfilter,
                        options=QFileDialog.HideNameFilterDetails,
                    )
            else:
                # Use a Qt (i.e. scriptable) dialog for pytest
                dialog = QFileDialog(parent_widget, _("Open file"),
                                     options=QFileDialog.DontUseNativeDialog)
                if dialog.exec_():
                    filenames = dialog.selectedFiles()

            self.redirect_stdio.emit(True)

            if filenames:
                filenames = [osp.normpath(fname) for fname in filenames]
            else:
                self.__ignore_cursor_history = cursor_history_state
                return

        focus_widget = QApplication.focusWidget()
        if self.editorwindows and not self.dockwidget.isVisible():
            # We override the editorwindow variable to force a focus on
            # the editor window instead of the hidden editor dockwidget.
            # See spyder-ide/spyder#5742.
            if editorwindow not in self.editorwindows:
                editorwindow = self.editorwindows[0]
            editorwindow.setFocus()
            editorwindow.raise_()
        elif (self.dockwidget and not self._ismaximized
              and not self.dockwidget.isAncestorOf(focus_widget)
              and not isinstance(focus_widget, CodeEditor)):
            self.switch_to_plugin()

        def _convert(fname):
            fname = osp.abspath(encoding.to_unicode_from_fs(fname))
            if os.name == 'nt' and len(fname) >= 2 and fname[1] == ':':
                fname = fname[0].upper()+fname[1:]
            return fname

        if hasattr(filenames, 'replaceInStrings'):
            # This is a QStringList instance (PyQt API #1), converting to list:
            filenames = list(filenames)
        if not isinstance(filenames, list):
            filenames = [_convert(filenames)]
        else:
            filenames = [_convert(fname) for fname in list(filenames)]
        if isinstance(goto, int):
            goto = [goto]
        elif goto is not None and len(goto) != len(filenames):
            goto = None

        for index, filename in enumerate(filenames):
            # -- Do not open an already opened file
            focus = set_focus and index == 0
            current_editor = self.set_current_filename(filename,
                                                       editorwindow,
                                                       focus=focus)
            if current_editor is None:
                # -- Not a valid filename:
                if not osp.isfile(filename):
                    continue
                # --
                current_es = self.get_current_editorstack(editorwindow)
                # Creating the editor widget in the first editorstack
                # (the one that can't be destroyed), then cloning this
                # editor widget in all other editorstacks:
                finfo = self.editorstacks[0].load(
                    filename, set_current=False, add_where=add_where,
                    processevents=processevents)
                finfo.path = self.main.get_spyder_pythonpath()
                self._clone_file_everywhere(finfo)
                current_editor = current_es.set_current_filename(filename,
                                                                 focus=focus)
                current_editor.set_bookmarks(load_bookmarks(filename))
                self.register_widget_shortcuts(current_editor)
                current_es.analyze_script()
                self.__add_recent_file(filename)
            if goto is not None:  # 'word' is assumed to be None as well
                current_editor.go_to_line(goto[index], word=word,
                                          start_column=start_column,
                                          end_column=end_column)
            current_editor.clearFocus()
            current_editor.setFocus()
            current_editor.window().raise_()
            if processevents:
                QApplication.processEvents()

        self.__ignore_cursor_history = cursor_history_state
        self.add_cursor_to_history()

    def _create_print_editor(self):
        """Create a SimpleCodeEditor instance to print file contents."""
        editor = SimpleCodeEditor(self)
        editor.setup_editor(
            color_scheme="scintilla", highlight_current_line=False
        )
        return editor

    @Slot()
    def print_file(self):
        """Print current file."""
        editor = self.get_current_editor()
        filename = self.get_current_filename()

        # Set print editor
        self._print_editor.set_text(editor.toPlainText())
        self._print_editor.set_language(editor.language)
        self._print_editor.set_font(self.get_font())

        # Create printer
        printer = SpyderPrinter(mode=QPrinter.HighResolution,
                                header_font=self.get_font())
        print_dialog = QPrintDialog(printer, self._print_editor)

        # Adjust print options when user has selected text
        if editor.has_selected_text():
            print_dialog.setOption(QAbstractPrintDialog.PrintSelection, True)

            # Copy selection from current editor to print editor
            cursor_1 = editor.textCursor()
            start, end = cursor_1.selectionStart(), cursor_1.selectionEnd()

            cursor_2 = self._print_editor.textCursor()
            cursor_2.setPosition(start)
            cursor_2.setPosition(end, QTextCursor.KeepAnchor)
            self._print_editor.setTextCursor(cursor_2)

        # Print
        self.redirect_stdio.emit(False)
        answer = print_dialog.exec_()
        self.redirect_stdio.emit(True)

        if answer == QDialog.Accepted:
            self.starting_long_process(_("Printing..."))
            printer.setDocName(filename)
            self._print_editor.print_(printer)
            self.ending_long_process()

        # Clear selection
        self._print_editor.textCursor().removeSelectedText()

    @Slot()
    def print_preview(self):
        """Print preview for current file."""
        editor = self.get_current_editor()

        # Set print editor
        self._print_editor.set_text(editor.toPlainText())
        self._print_editor.set_language(editor.language)
        self._print_editor.set_font(self.get_font())

        # Create printer
        printer = SpyderPrinter(mode=QPrinter.HighResolution,
                                header_font=self.get_font())

        # Create preview
        preview = SpyderPrintPreviewDialog(printer, self)
        preview.setWindowFlags(Qt.Window)
        preview.paintRequested.connect(
            lambda printer: self._print_editor.print_(printer)
        )

        # Show preview
        self.redirect_stdio.emit(False)
        preview.exec_()
        self.redirect_stdio.emit(True)

    def can_close_file(self, filename=None):
        """
        Check if a file can be closed taking into account debugging state.
        """
        debugger = self.main.get_plugin(Plugins.Debugger, error=False)
        if debugger is None:
            return True
        return debugger.can_close_file(filename)

    @Slot()
    def close_file(self):
        """Close current file"""
        filename = self.get_current_filename()
        if self.can_close_file(filename=filename):
            editorstack = self.get_current_editorstack()
            editorstack.close_file()

    @Slot()
    def close_all_files(self):
        """Close all opened scripts"""
        self.editorstacks[0].close_all_files()

    @Slot()
    def save(self, index=None, force=False):
        """Save file"""
        editorstack = self.get_current_editorstack()
        return editorstack.save(index=index, force=force)

    @Slot()
    def save_as(self):
        """Save *as* the currently edited file"""
        editorstack = self.get_current_editorstack()
        if editorstack.save_as():
            fname = editorstack.get_current_filename()
            self.__add_recent_file(fname)

    @Slot()
    def save_copy_as(self):
        """Save *copy as* the currently edited file"""
        editorstack = self.get_current_editorstack()
        editorstack.save_copy_as()

    @Slot()
    def save_all(self, save_new_files=True):
        """Save all opened files"""
        self.get_current_editorstack().save_all(save_new_files=save_new_files)

    @Slot()
    def revert(self):
        """Revert the currently edited file from disk"""
        editorstack = self.get_current_editorstack()
        editorstack.revert()

    @Slot()
    def find(self):
        """Find slot"""
        editorstack = self.get_current_editorstack()
        editorstack.find_widget.show()
        editorstack.find_widget.search_text.setFocus()

    @Slot()
    def find_next(self):
        """Fnd next slot"""
        editorstack = self.get_current_editorstack()
        editorstack.find_widget.find_next()

    @Slot()
    def find_previous(self):
        """Find previous slot"""
        editorstack = self.get_current_editorstack()
        editorstack.find_widget.find_previous()

    @Slot()
    def replace(self):
        """Replace slot"""
        editorstack = self.get_current_editorstack()
        editorstack.find_widget.show_replace()

    def open_last_closed(self):
        """ Reopens the last closed tab."""
        editorstack = self.get_current_editorstack()
        last_closed_files = editorstack.get_last_closed_files()
        if (len(last_closed_files) > 0):
            file_to_open = last_closed_files[0]
            last_closed_files.remove(file_to_open)
            editorstack.set_last_closed_files(last_closed_files)
            self.load(file_to_open)

    #------ Explorer widget
    def close_file_from_name(self, filename):
        """Close file from its name"""
        filename = osp.abspath(to_text_string(filename))
        index = self.get_filename_index(filename)
        if index is not None:
            self.editorstacks[0].close_file(index)

    def removed(self, filename):
        """File was removed in file explorer widget or in project explorer"""
        self.close_file_from_name(filename)

    def removed_tree(self, dirname):
        """Directory was removed in project explorer widget"""
        dirname = osp.abspath(to_text_string(dirname))
        for fname in self.get_filenames():
            if osp.abspath(fname).startswith(dirname):
                self.close_file_from_name(fname)

    def renamed(self, source, dest):
        """
        Propagate file rename to editor stacks and autosave component.

        This function is called when a file is renamed in the file explorer
        widget or the project explorer. The file may not be opened in the
        editor.
        """
        filename = osp.abspath(to_text_string(source))
        index = self.get_filename_index(filename)
        if index is not None:
            for editorstack in self.editorstacks:
                editorstack.rename_in_data(filename,
                                           new_filename=to_text_string(dest))
            self.editorstacks[0].autosave.file_renamed(
                filename, to_text_string(dest))

    def renamed_tree(self, source, dest):
        """Directory was renamed in file explorer or in project explorer."""
        dirname = osp.abspath(to_text_string(source))
        tofile = to_text_string(dest)
        for fname in self.get_filenames():
            if osp.abspath(fname).startswith(dirname):
                new_filename = fname.replace(dirname, tofile)
                self.renamed(source=fname, dest=new_filename)

    #------ Source code
    @Slot()
    def indent(self):
        """Indent current line or selection"""
        editor = self.get_current_editor()
        if editor is not None:
            editor.indent()

    @Slot()
    def unindent(self):
        """Unindent current line or selection"""
        editor = self.get_current_editor()
        if editor is not None:
            editor.unindent()

    @Slot()
    def text_uppercase(self):
        """Change current line or selection to uppercase."""
        editor = self.get_current_editor()
        if editor is not None:
            editor.transform_to_uppercase()

    @Slot()
    def text_lowercase(self):
        """Change current line or selection to lowercase."""
        editor = self.get_current_editor()
        if editor is not None:
            editor.transform_to_lowercase()

    @Slot()
    def toggle_comment(self):
        """Comment current line or selection"""
        editor = self.get_current_editor()
        if editor is not None:
            editor.toggle_comment()

    @Slot()
    def blockcomment(self):
        """Block comment current line or selection"""
        editor = self.get_current_editor()
        if editor is not None:
            editor.blockcomment()

    @Slot()
    def unblockcomment(self):
        """Un-block comment current line or selection"""
        editor = self.get_current_editor()
        if editor is not None:
            editor.unblockcomment()
    @Slot()
    def go_to_next_todo(self):
        self.switch_to_plugin()
        editor = self.get_current_editor()
        editor.go_to_next_todo()
        filename = self.get_current_filename()
        cursor = editor.textCursor()
        self.add_cursor_to_history(filename, cursor)

    @Slot()
    def go_to_next_warning(self):
        self.switch_to_plugin()
        editor = self.get_current_editor()
        editor.go_to_next_warning()
        filename = self.get_current_filename()
        cursor = editor.textCursor()
        self.add_cursor_to_history(filename, cursor)

    @Slot()
    def go_to_previous_warning(self):
        self.switch_to_plugin()
        editor = self.get_current_editor()
        editor.go_to_previous_warning()
        filename = self.get_current_filename()
        cursor = editor.textCursor()
        self.add_cursor_to_history(filename, cursor)

    def toggle_eol_chars(self, os_name, checked):
        if checked:
            editor = self.get_current_editor()
            if self.__set_eol_chars:
                self.switch_to_plugin()
                editor.set_eol_chars(
                    eol_chars=sourcecode.get_eol_chars_from_os_name(os_name)
                )

    @Slot()
    def remove_trailing_spaces(self):
        self.switch_to_plugin()
        editorstack = self.get_current_editorstack()
        editorstack.remove_trailing_spaces()

    @Slot()
    def format_document_or_selection(self):
        self.switch_to_plugin()
        editorstack = self.get_current_editorstack()
        editorstack.format_document_or_selection()

    @Slot()
    def fix_indentation(self):
        self.switch_to_plugin()
        editorstack = self.get_current_editorstack()
        editorstack.fix_indentation()

    #------ Cursor position history management
    def update_cursorpos_actions(self):
        self.previous_edit_cursor_action.setEnabled(
            self.last_edit_cursor_pos is not None)
        self.previous_cursor_action.setEnabled(
            len(self.cursor_undo_history) > 0)
        self.next_cursor_action.setEnabled(
            len(self.cursor_redo_history) > 0)

    def add_cursor_to_history(self, filename=None, cursor=None):
        if self.__ignore_cursor_history:
            return
        if filename is None:
            filename = self.get_current_filename()
        if cursor is None:
            editor = self._get_editor(filename)
            if editor is None:
                return
            cursor = editor.textCursor()

        replace_last_entry = False
        if len(self.cursor_undo_history) > 0:
            fname, hist_cursor = self.cursor_undo_history[-1]
            if fname == filename:
                if cursor.blockNumber() == hist_cursor.blockNumber():
                    # Only one cursor per line
                    replace_last_entry = True

        if replace_last_entry:
            self.cursor_undo_history.pop()
        else:
            # Drop redo stack as we moved
            self.cursor_redo_history = []

        self.cursor_undo_history.append((filename, cursor))
        self.update_cursorpos_actions()

    def text_changed_at(self, filename, position):
        self.last_edit_cursor_pos = (to_text_string(filename), position)

    def current_file_changed(self, filename, position, line, column):
        cursor = self.get_current_editor().textCursor()
        self.add_cursor_to_history(to_text_string(filename), cursor)

        # Hide any open tooltips
        current_stack = self.get_current_editorstack()
        if current_stack is not None:
            current_stack.hide_tooltip()

    def current_editor_cursor_changed(self, line, column):
        """Handles the change of the cursor inside the current editor."""
        code_editor = self.get_current_editor()
        filename = code_editor.filename
        cursor = code_editor.textCursor()
        self.add_cursor_to_history(
            to_text_string(filename), cursor)

    def remove_file_cursor_history(self, id, filename):
        """Remove the cursor history of a file if the file is closed."""
        new_history = []
        for i, (cur_filename, cursor) in enumerate(
                self.cursor_undo_history):
            if cur_filename != filename:
                new_history.append((cur_filename, cursor))
        self.cursor_undo_history = new_history

        new_redo_history = []
        for i, (cur_filename, cursor) in enumerate(
                self.cursor_redo_history):
            if cur_filename != filename:
                new_redo_history.append((cur_filename, cursor))
        self.cursor_redo_history = new_redo_history

    @Slot()
    def go_to_last_edit_location(self):
        if self.last_edit_cursor_pos is not None:
            filename, position = self.last_edit_cursor_pos
            if not osp.isfile(filename):
                self.last_edit_cursor_pos = None
                return
            else:
                self.load(filename)
                editor = self.get_current_editor()
                if position < editor.document().characterCount():
                    editor.set_cursor_position(position)

    def _pop_next_cursor_diff(self, history, current_filename, current_cursor):
        """Get the next cursor from history that is different from current."""
        while history:
            filename, cursor = history.pop()
            if (filename != current_filename or
                    cursor.position() != current_cursor.position()):
                return filename, cursor
        return None, None

    def _history_steps(self, number_steps,
                       backwards_history, forwards_history,
                       current_filename, current_cursor):
        """
        Move number_steps in the forwards_history, filling backwards_history.
        """
        for i in range(number_steps):
            if len(forwards_history) > 0:
                # Put the current cursor in history
                backwards_history.append(
                    (current_filename, current_cursor))
                # Extract the next different cursor
                current_filename, current_cursor = (
                    self._pop_next_cursor_diff(
                        forwards_history,
                        current_filename, current_cursor))
        if current_cursor is None:
            # Went too far, back up once
            current_filename, current_cursor = (
                backwards_history.pop())
        return current_filename, current_cursor


    def __move_cursor_position(self, index_move):
        """
        Move the cursor position forward or backward in the cursor
        position history by the specified index increment.
        """
        self.__ignore_cursor_history = True
        # Remove last position as it will be replaced by the current position
        if self.cursor_undo_history:
            self.cursor_undo_history.pop()

        # Update last position on the line
        current_filename = self.get_current_filename()
        current_cursor = self.get_current_editor().textCursor()

        if index_move < 0:
            # Undo
            current_filename, current_cursor = self._history_steps(
                -index_move,
                self.cursor_redo_history,
                self.cursor_undo_history,
                current_filename, current_cursor)

        else:
            # Redo
            current_filename, current_cursor = self._history_steps(
                index_move,
                self.cursor_undo_history,
                self.cursor_redo_history,
                current_filename, current_cursor)

        # Place current cursor in history
        self.cursor_undo_history.append(
            (current_filename, current_cursor))
        filenames = self.get_current_editorstack().get_filenames()
        if (not osp.isfile(current_filename)
                and current_filename not in filenames):
            self.cursor_undo_history.pop()
        else:
            self.load(current_filename)
            editor = self.get_current_editor()
            editor.setTextCursor(current_cursor)
            editor.ensureCursorVisible()
        self.__ignore_cursor_history = False
        self.update_cursorpos_actions()

    @Slot()
    def go_to_previous_cursor_position(self):
        self.__ignore_cursor_history = True
        self.switch_to_plugin()
        self.__move_cursor_position(-1)

    @Slot()
    def go_to_next_cursor_position(self):
        self.__ignore_cursor_history = True
        self.switch_to_plugin()
        self.__move_cursor_position(1)

    @Slot()
    def go_to_line(self, line=None):
        """Open 'go to line' dialog"""
        if isinstance(line, bool):
            line = None
        editorstack = self.get_current_editorstack()
        if editorstack is not None:
            editorstack.go_to_line(line)

    # ----- Handlers for the IPython Console kernels
    def _get_editorstack(self):
        """
        Get the current editorstack.

        Raises an exception in case no editorstack is found
        """
        editorstack = self.get_current_editorstack()
        if editorstack is None:
            raise RuntimeError('No editorstack found.')

        return editorstack

    def _get_editor(self, filename):
        """Get editor for filename and set it as the current editor."""
        editorstack = self._get_editorstack()
        if editorstack is None:
            return None

        if not filename:
            return None

        index = editorstack.has_filename(filename)
        if index is None:
            return None

        return editorstack.data[index].editor

    def handle_run_cell(self, cell_name, filename):
        """
        Get cell code from cell name and file name.
        """
        editorstack = self._get_editorstack()
        editor = self._get_editor(filename)

        if editor is None:
            raise RuntimeError(
                "File {} not open in the editor".format(filename))

        editorstack.last_cell_call = (filename, cell_name)

        # The file is open, load code from editor
        return editor.get_cell_code(cell_name)

    def handle_cell_count(self, filename):
        """Get number of cells in file to loop."""
        editor = self._get_editor(filename)

        if editor is None:
            raise RuntimeError(
                "File {} not open in the editor".format(filename))

        # The file is open, get cell count from editor
        return editor.get_cell_count()

    def handle_current_filename(self, filename):
        """Get the current filename."""
        return self._get_editorstack().get_current_finfo().filename

    def handle_get_file_code(self, filename, save_all=True):
        """
        Return the bytes that compose the file.

        Bytes are returned instead of str to support non utf-8 files.
        """
        editorstack = self._get_editorstack()
        if save_all and CONF.get(
                'editor', 'save_all_before_run', default=True):
            editorstack.save_all(save_new_files=False)
        editor = self._get_editor(filename)

        if editor is None:
            # Load it from file instead
            text, _enc = encoding.read(filename)
            return text

        return editor.toPlainText()

    #------ Run Python script
    @Slot()
    def edit_run_configurations(self):
        dialog = RunConfigDialog(self)
        dialog.size_change.connect(lambda s: self.set_dialog_size(s))
        if self.dialog_size is not None:
            dialog.resize(self.dialog_size)
        fname = osp.abspath(self.get_current_filename())
        dialog.setup(fname)
        if dialog.exec_():
            fname = dialog.file_to_run
            if fname is not None:
                self.load(fname)
                self.run_file()

    @Slot()
    def run_file(self, method=None):
        """Run script inside current interpreter or in a new one"""
        if method is None:
            method = "runfile"

        fname = osp.abspath(self.get_current_filename())

        # Only save dirname if the file exists
        dirname = ''
        if osp.isfile(fname):
            # Get fname's dirname before we escape the single and double
            # quotes. Fixes spyder-ide/spyder#6771.
            dirname = osp.dirname(fname)

        # Escape single and double quotes in fname and dirname.
        # Fixes spyder-ide/spyder#2158.
        fname = fname.replace("'", r"\'").replace('"', r'\"')
        dirname = dirname.replace("'", r"\'").replace('"', r'\"')

        runconf = get_run_configuration(fname)
        if runconf is None:
            dialog = RunConfigOneDialog(self)
            dialog.size_change.connect(lambda s: self.set_dialog_size(s))
            if self.dialog_size is not None:
                dialog.resize(self.dialog_size)
            dialog.setup(fname)
            if CONF.get('run', 'open_at_least_once',
                        not running_under_pytest()):
                # Open Run Config dialog at least once: the first time
                # a script is ever run in Spyder, so that the user may
                # see it at least once and be conscious that it exists
                show_dlg = True
                CONF.set('run', 'open_at_least_once', False)
            else:
                # Open Run Config dialog only
                # if ALWAYS_OPEN_FIRST_RUN_OPTION option is enabled
                show_dlg = CONF.get('run', ALWAYS_OPEN_FIRST_RUN_OPTION)
            if show_dlg and not dialog.exec_():
                return
            runconf = dialog.get_configuration()

        if runconf.default:
            # use global run preferences settings
            runconf = RunConfiguration()

        args = runconf.get_arguments()
        python_args = runconf.get_python_arguments()
        interact = runconf.interact
        post_mortem = runconf.post_mortem
        current = runconf.current
        systerm = runconf.systerm
        clear_namespace = runconf.clear_namespace
        console_namespace = runconf.console_namespace

        force_wdir = False
        if runconf.file_dir:
            wdir = dirname
        elif runconf.cw_dir:
            wdir = ''
        elif osp.isdir(runconf.dir):
            wdir = runconf.dir
            force_wdir = True
        else:
            wdir = ''

        python = True  # Note: in the future, it may be useful to run
        # something in a terminal instead of a Python interp.
        self.__last_ec_exec = (fname, wdir, args, interact, method,
                               python, python_args, current, systerm,
                               post_mortem, clear_namespace,
                               console_namespace, force_wdir)
        self.re_run_file(save_new_files=False)

    def set_dialog_size(self, size):
        self.dialog_size = size

    @Slot()
    def re_run_file(self, save_new_files=True):
        """Re-run last script"""
        if self.get_option('save_all_before_run'):
            all_saved = self.save_all(save_new_files=save_new_files)
            if all_saved is not None and not all_saved:
                return
        if self.__last_ec_exec is None:
            return
        (fname, wdir, args, interact, method,
         python, python_args, current, systerm,
         post_mortem, clear_namespace,
         console_namespace, force_wdir) = self.__last_ec_exec
        focus_to_editor = self.get_option('focus_to_editor')

        if not systerm:
            self.sig_run_file_in_ipyclient.emit(
                fname, wdir, args, post_mortem, current, clear_namespace,
                console_namespace, focus_to_editor, method, force_wdir)

        else:
            if method in ["runfile", "debugfile"]:
                debug = method == "debugfile"
                self.main.open_external_console(
                    fname, wdir, args, interact, debug, python, python_args,
                    systerm, post_mortem)

    @Slot()
    def run_selection(self, prefix=None):
        """Run selection or current line in external console"""
        editorstack = self.get_current_editorstack()
        editorstack.run_selection(prefix)

    @Slot()
    def run_to_line(self):
        """Run all lines from beginning up to current line"""
        editorstack = self.get_current_editorstack()
        editorstack.run_to_line()

    @Slot()
    def run_from_line(self):
        """Run all lines from current line to end"""
        editorstack = self.get_current_editorstack()
        editorstack.run_from_line()

    @Slot()
    def run_cell(self, method=None):
        """Run current cell"""
        editorstack = self.get_current_editorstack()
        editorstack.run_cell(method=method)

    @Slot()
    def run_cell_and_advance(self, method=None):
        """Run current cell and advance to the next one"""
        editorstack = self.get_current_editorstack()
        editorstack.run_cell_and_advance(method)

    @Slot()
    def re_run_last_cell(self):
        """Run last executed cell."""
        editorstack = self.get_current_editorstack()
        editorstack.re_run_last_cell()

    # ------ Code bookmarks
    @Slot(int)
    def save_bookmark(self, slot_num):
        """Save current line and position as bookmark."""
        bookmarks = CONF.get('editor', 'bookmarks')
        editorstack = self.get_current_editorstack()
        if slot_num in bookmarks:
            filename, line_num, column = bookmarks[slot_num]
            if osp.isfile(filename):
                index = editorstack.has_filename(filename)
                if index is not None:
                    block = (editorstack.tabs.widget(index).document()
                             .findBlockByNumber(line_num))
                    block.userData().bookmarks.remove((slot_num, column))
        if editorstack is not None:
            self.switch_to_plugin()
            editorstack.set_bookmark(slot_num)

    @Slot(int)
    def load_bookmark(self, slot_num):
        """Set cursor to bookmarked file and position."""
        bookmarks = CONF.get('editor', 'bookmarks')
        if slot_num in bookmarks:
            filename, line_num, column = bookmarks[slot_num]
        else:
            return
        if not osp.isfile(filename):
            self.last_edit_cursor_pos = None
            return
        self.load(filename)
        editor = self.get_current_editor()
        if line_num < editor.document().lineCount():
            linelength = len(editor.document()
                             .findBlockByNumber(line_num).text())
            if column <= linelength:
                editor.go_to_line(line_num + 1, column)
            else:
                # Last column
                editor.go_to_line(line_num + 1, linelength)

    #------ Zoom in/out/reset
    def zoom(self, factor):
        """Zoom in/out/reset"""
        editor = self.get_current_editorstack().get_current_editor()
        if factor == 0:
            font = self.get_font()
            editor.set_font(font)
        else:
            font = editor.font()
            size = font.pointSize() + factor
            if size > 0:
                font.setPointSize(size)
                editor.set_font(font)
        editor.update_tab_stop_width_spaces()

    #------ Options
    def apply_plugin_settings(self, options):
        """Apply configuration file's plugin settings"""
        if self.editorstacks is not None:
            # --- syntax highlight and text rendering settings
            currentline_n = 'highlight_current_line'
            currentline_o = self.get_option(currentline_n)
            currentcell_n = 'highlight_current_cell'
            currentcell_o = self.get_option(currentcell_n)
            occurrence_n = 'occurrence_highlighting'
            occurrence_o = self.get_option(occurrence_n)
            occurrence_timeout_n = 'occurrence_highlighting/timeout'
            occurrence_timeout_o = self.get_option(occurrence_timeout_n)
            focus_to_editor_n = 'focus_to_editor'
            focus_to_editor_o = self.get_option(focus_to_editor_n)

            for editorstack in self.editorstacks:
                if currentline_n in options:
                    editorstack.set_highlight_current_line_enabled(
                                                                currentline_o)
                if currentcell_n in options:
                    editorstack.set_highlight_current_cell_enabled(
                                                                currentcell_o)
                if occurrence_n in options:
                    editorstack.set_occurrence_highlighting_enabled(occurrence_o)
                if occurrence_timeout_n in options:
                    editorstack.set_occurrence_highlighting_timeout(
                                                           occurrence_timeout_o)
                if focus_to_editor_n in options:
                    editorstack.set_focus_to_editor(focus_to_editor_o)

            # --- everything else
            tabbar_n = 'show_tab_bar'
            tabbar_o = self.get_option(tabbar_n)
            classfuncdropdown_n = 'show_class_func_dropdown'
            classfuncdropdown_o = self.get_option(classfuncdropdown_n)
            linenb_n = 'line_numbers'
            linenb_o = self.get_option(linenb_n)
            blanks_n = 'blank_spaces'
            blanks_o = self.get_option(blanks_n)
            scrollpastend_n = 'scroll_past_end'
            scrollpastend_o = self.get_option(scrollpastend_n)
            wrap_n = 'wrap'
            wrap_o = self.get_option(wrap_n)
            indentguides_n = 'indent_guides'
            indentguides_o = self.get_option(indentguides_n)
            codefolding_n = 'code_folding'
            codefolding_o = self.get_option(codefolding_n)
            tabindent_n = 'tab_always_indent'
            tabindent_o = self.get_option(tabindent_n)
            stripindent_n = 'strip_trailing_spaces_on_modify'
            stripindent_o = self.get_option(stripindent_n)
            ibackspace_n = 'intelligent_backspace'
            ibackspace_o = self.get_option(ibackspace_n)
            removetrail_n = 'always_remove_trailing_spaces'
            removetrail_o = self.get_option(removetrail_n)
            add_newline_n = 'add_newline'
            add_newline_o = self.get_option(add_newline_n)
            removetrail_newlines_n = 'always_remove_trailing_newlines'
            removetrail_newlines_o = self.get_option(removetrail_newlines_n)
            converteol_n = 'convert_eol_on_save'
            converteol_o = self.get_option(converteol_n)
            converteolto_n = 'convert_eol_on_save_to'
            converteolto_o = self.get_option(converteolto_n)
            runcellcopy_n = 'run_cell_copy'
            runcellcopy_o = self.get_option(runcellcopy_n)
            closepar_n = 'close_parentheses'
            closepar_o = self.get_option(closepar_n)
            close_quotes_n = 'close_quotes'
            close_quotes_o = self.get_option(close_quotes_n)
            add_colons_n = 'add_colons'
            add_colons_o = self.get_option(add_colons_n)
            autounindent_n = 'auto_unindent'
            autounindent_o = self.get_option(autounindent_n)
            indent_chars_n = 'indent_chars'
            indent_chars_o = self.get_option(indent_chars_n)
            tab_stop_width_spaces_n = 'tab_stop_width_spaces'
            tab_stop_width_spaces_o = self.get_option(tab_stop_width_spaces_n)
            help_n = 'connect_to_oi'
            help_o = CONF.get('help', 'connect/editor')
            todo_n = 'todo_list'
            todo_o = self.get_option(todo_n)

            finfo = self.get_current_finfo()

            for editorstack in self.editorstacks:
                # Checkable options
                if blanks_n in options:
                    editorstack.set_blanks_enabled(blanks_o)
                if scrollpastend_n in options:
                    editorstack.set_scrollpastend_enabled(scrollpastend_o)
                if indentguides_n in options:
                    editorstack.set_indent_guides(indentguides_o)
                if codefolding_n in options:
                    editorstack.set_code_folding_enabled(codefolding_o)
                if classfuncdropdown_n in options:
                    editorstack.set_classfunc_dropdown_visible(
                        classfuncdropdown_o)
                if tabbar_n in options:
                    editorstack.set_tabbar_visible(tabbar_o)
                if linenb_n in options:
                    editorstack.set_linenumbers_enabled(linenb_o,
                                                        current_finfo=finfo)
                if wrap_n in options:
                    editorstack.set_wrap_enabled(wrap_o)
                if tabindent_n in options:
                    editorstack.set_tabmode_enabled(tabindent_o)
                if stripindent_n in options:
                    editorstack.set_stripmode_enabled(stripindent_o)
                if ibackspace_n in options:
                    editorstack.set_intelligent_backspace_enabled(ibackspace_o)
                if removetrail_n in options:
                    editorstack.set_always_remove_trailing_spaces(removetrail_o)
                if add_newline_n in options:
                    editorstack.set_add_newline(add_newline_o)
                if removetrail_newlines_n in options:
                    editorstack.set_remove_trailing_newlines(
                        removetrail_newlines_o)
                if converteol_n in options:
                    editorstack.set_convert_eol_on_save(converteol_o)
                if converteolto_n in options:
                    editorstack.set_convert_eol_on_save_to(converteolto_o)
                if runcellcopy_n in options:
                    editorstack.set_run_cell_copy(runcellcopy_o)
                if closepar_n in options:
                    editorstack.set_close_parentheses_enabled(closepar_o)
                if close_quotes_n in options:
                    editorstack.set_close_quotes_enabled(close_quotes_o)
                if add_colons_n in options:
                    editorstack.set_add_colons_enabled(add_colons_o)
                if autounindent_n in options:
                    editorstack.set_auto_unindent_enabled(autounindent_o)
                if indent_chars_n in options:
                    editorstack.set_indent_chars(indent_chars_o)
                if tab_stop_width_spaces_n in options:
                    editorstack.set_tab_stop_width_spaces(tab_stop_width_spaces_o)
                if help_n in options:
                    editorstack.set_help_enabled(help_o)
                if todo_n in options:
                    editorstack.set_todolist_enabled(todo_o,
                                                     current_finfo=finfo)

            for name, action in self.checkable_actions.items():
                if name in options:
                    # Avoid triggering the action when this action changes state
                    action.blockSignals(True)
                    state = self.get_option(name)
                    action.setChecked(state)
                    action.blockSignals(False)
                    # See: spyder-ide/spyder#9915

            # Multiply by 1000 to convert seconds to milliseconds
            self.autosave.interval = (
                    self.get_option('autosave_interval') * 1000)
            self.autosave.enabled = self.get_option('autosave_enabled')

            # We must update the current editor after the others:
            # (otherwise, code analysis buttons state would correspond to the
            #  last editor instead of showing the one of the current editor)
            if finfo is not None:
                if todo_n in options and todo_o:
                    finfo.run_todo_finder()

    @on_conf_change(option='edge_line')
    def set_edgeline_enabled(self, value):
        if self.editorstacks is not None:
            logger.debug(f"Set edge line to {value}")
            for editorstack in self.editorstacks:
                editorstack.set_edgeline_enabled(value)

    @on_conf_change(
        option=('provider_configuration', 'lsp', 'values',
                'pycodestyle/max_line_length'),
        section='completions'
    )
    def set_edgeline_columns(self, value):
        if self.editorstacks is not None:
            logger.debug(f"Set edge line columns to {value}")
            for editorstack in self.editorstacks:
                editorstack.set_edgeline_columns(value)

    @on_conf_change(option='enable_code_snippets', section='completions')
    def set_code_snippets_enabled(self, value):
        if self.editorstacks is not None:
            logger.debug(f"Set code snippets to {value}")
            for editorstack in self.editorstacks:
                editorstack.set_code_snippets_enabled(value)

    @on_conf_change(option='automatic_completions')
    def set_automatic_completions_enabled(self, value):
        if self.editorstacks is not None:
            logger.debug(f"Set automatic completions to {value}")
            for editorstack in self.editorstacks:
                editorstack.set_automatic_completions_enabled(value)

    @on_conf_change(option='automatic_completions_after_chars')
    def set_automatic_completions_after_chars(self, value):
        if self.editorstacks is not None:
            logger.debug(f"Set chars for automatic completions to {value}")
            for editorstack in self.editorstacks:
                editorstack.set_automatic_completions_after_chars(value)

    @on_conf_change(option='automatic_completions_after_ms')
    def set_automatic_completions_after_ms(self, value):
        if self.editorstacks is not None:
            logger.debug(f"Set automatic completions after {value} ms")
            for editorstack in self.editorstacks:
                editorstack.set_automatic_completions_after_ms(value)

    @on_conf_change(option='completions_hint')
    def set_completions_hint_enabled(self, value):
        if self.editorstacks is not None:
            logger.debug(f"Set completions hint to {value}")
            for editorstack in self.editorstacks:
                editorstack.set_completions_hint_enabled(value)

    @on_conf_change(option='completions_hint_after_ms')
    def set_completions_hint_after_ms(self, value):
        if self.editorstacks is not None:
            logger.debug(f"Set completions hint after {value} ms")
            for editorstack in self.editorstacks:
                editorstack.set_completions_hint_after_ms(value)

    @on_conf_change(
        option=('provider_configuration', 'lsp', 'values',
                'enable_hover_hints'),
        section='completions'
    )
    def set_hover_hints_enabled(self, value):
        if self.editorstacks is not None:
            logger.debug(f"Set hover hints to {value}")
            for editorstack in self.editorstacks:
                editorstack.set_hover_hints_enabled(value)

    @on_conf_change(
        option=('provider_configuration', 'lsp', 'values', 'format_on_save'),
        section='completions'
    )
    def set_format_on_save(self, value):
        if self.editorstacks is not None:
            logger.debug(f"Set format on save to {value}")
            for editorstack in self.editorstacks:
                editorstack.set_format_on_save(value)

    @on_conf_change(option='underline_errors')
    def set_underline_errors_enabled(self, value):
        if self.editorstacks is not None:
            logger.debug(f"Set underline errors to {value}")
            for editorstack in self.editorstacks:
                editorstack.set_underline_errors_enabled(value)

    @on_conf_change(section='appearance', option=['selected', 'ui_theme'])
    def set_color_scheme(self, option, value):
        if option == 'ui_theme':
            value = self.get_conf('selected', section='appearance')

        if self.editorstacks is not None:
            logger.debug(f"Set color scheme to {value}")
            for editorstack in self.editorstacks:
                editorstack.set_color_scheme(value)

    # --- Open files
    def get_open_filenames(self):
        """Get the list of open files in the current stack"""
        editorstack = self.editorstacks[0]
        filenames = []
        filenames += [finfo.filename for finfo in editorstack.data]
        return filenames

    def set_open_filenames(self):
        """
        Set the recent opened files on editor based on active project.

        If no project is active, then editor filenames are saved, otherwise
        the opened filenames are stored in the project config info.
        """
        if self.projects is not None:
            if not self.projects.get_active_project():
                filenames = self.get_open_filenames()
                self.set_option('filenames', filenames)

    def setup_open_files(self, close_previous_files=True):
        """
        Open the list of saved files per project.

        Also open any files that the user selected in the recovery dialog.
        """
        self.set_create_new_file_if_empty(False)
        active_project_path = None
        if self.projects is not None:
            active_project_path = self.projects.get_active_project_path()

        if active_project_path:
            filenames = self.projects.get_project_filenames()
        else:
            filenames = self.get_option('filenames', default=[])

        if close_previous_files:
            self.close_all_files()

        all_filenames = self.autosave.recover_files_to_open + filenames
        if all_filenames and any([osp.isfile(f) for f in all_filenames]):
            layout = self.get_option('layout_settings', None)
            # Check if no saved layout settings exist, e.g. clean prefs file.
            # If not, load with default focus/layout, to fix
            # spyder-ide/spyder#8458.
            if layout:
                is_vertical, cfname, clines = layout.get('splitsettings')[0]
                # Check that a value for current line exist for each filename
                # in the available settings. See spyder-ide/spyder#12201
                if cfname in filenames and len(filenames) == len(clines):
                    index = filenames.index(cfname)
                    # First we load the last focused file.
                    self.load(filenames[index], goto=clines[index], set_focus=True)
                    # Then we load the files located to the left of the last
                    # focused file in the tabbar, while keeping the focus on
                    # the last focused file.
                    if index > 0:
                        self.load(filenames[index::-1], goto=clines[index::-1],
                                  set_focus=False, add_where='start')
                    # Then we load the files located to the right of the last
                    # focused file in the tabbar, while keeping the focus on
                    # the last focused file.
                    if index < (len(filenames) - 1):
                        self.load(filenames[index+1:], goto=clines[index:],
                                  set_focus=False, add_where='end')
                    # Finally we load any recovered files at the end of the tabbar,
                    # while keeping focus on the last focused file.
                    if self.autosave.recover_files_to_open:
                        self.load(self.autosave.recover_files_to_open,
                                  set_focus=False, add_where='end')
                else:
                    if filenames:
                        self.load(filenames, goto=clines)
                    if self.autosave.recover_files_to_open:
                        self.load(self.autosave.recover_files_to_open)
            else:
                if filenames:
                    self.load(filenames)
                if self.autosave.recover_files_to_open:
                    self.load(self.autosave.recover_files_to_open)

            if self.__first_open_files_setup:
                self.__first_open_files_setup = False
                if layout is not None:
                    self.editorsplitter.set_layout_settings(
                        layout,
                        dont_goto=filenames[0])
                win_layout = self.get_option('windows_layout_settings', [])
                if win_layout:
                    for layout_settings in win_layout:
                        self.editorwindows_to_be_created.append(
                            layout_settings)
                self.set_last_focused_editorstack(self, self.editorstacks[0])

            # This is necessary to update the statusbar widgets after files
            # have been loaded.
            editorstack = self.get_current_editorstack()
            if editorstack:
                self.get_current_editorstack().refresh()
        else:
            self.__load_temp_file()
        self.set_create_new_file_if_empty(True)
        self.sig_open_files_finished.emit()

    def save_open_files(self):
        """Save the list of open files"""
        self.set_option('filenames', self.get_open_filenames())

    def set_create_new_file_if_empty(self, value):
        """Change the value of create_new_file_if_empty"""
        for editorstack in self.editorstacks:
            editorstack.create_new_file_if_empty = value

    # --- File Menu actions (Mac only)
    @Slot()
    def go_to_next_file(self):
        """Switch to next file tab on the current editor stack."""
        editorstack = self.get_current_editorstack()
        editorstack.tabs.tab_navigate(+1)

    @Slot()
    def go_to_previous_file(self):
        """Switch to previous file tab on the current editor stack."""
        editorstack = self.get_current_editorstack()
        editorstack.tabs.tab_navigate(-1)

    def set_current_project_path(self, root_path=None):
        """
        Set the current active project root path.

        Parameters
        ----------
        root_path: str or None, optional
            Path to current project root path. Default is None.
        """
        for editorstack in self.editorstacks:
            editorstack.set_current_project_path(root_path)

    def register_panel(self, panel_class, *args, position=Panel.Position.LEFT,
                       **kwargs):
        """Register a panel in all the editorstacks in the given position."""
        for editorstack in self.editorstacks:
            editorstack.register_panel(
                panel_class, *args, position=position, **kwargs)

    # TODO: To be updated after migration
    def on_mainwindow_visible(self):
        return<|MERGE_RESOLUTION|>--- conflicted
+++ resolved
@@ -1462,17 +1462,9 @@
         editorstack.exec_in_extconsole.connect(
                                     lambda text, option:
                                     self.exec_in_extconsole.emit(text, option))
-<<<<<<< HEAD
         editorstack.sig_run_cell_in_ipyclient.connect(
             self.sig_run_cell_in_ipyclient)
-        editorstack.update_plugin_title.connect(
-                                   lambda: self.sig_update_plugin_title.emit())
-=======
-        editorstack.run_cell_in_ipyclient.connect(self.run_cell_in_ipyclient)
-        editorstack.debug_cell_in_ipyclient.connect(
-            self.debug_cell_in_ipyclient)
         editorstack.update_plugin_title.connect(self.sig_update_plugin_title)
->>>>>>> cf6cf6f7
         editorstack.editor_focus_changed.connect(self.save_focused_editorstack)
         editorstack.editor_focus_changed.connect(self.main.plugin_focus_changed)
         editorstack.editor_focus_changed.connect(self.sig_editor_focus_changed)
