--- conflicted
+++ resolved
@@ -34,12 +34,8 @@
 from spyder.api.panel import Panel
 from spyder.plugins.editor.utils.editor import (TextHelper, DelayJobRunner,
                                                 drift_color)
-<<<<<<< HEAD
-import spyder.utils.icon_manager as ima
+from spyder.utils.icon_manager import ima
 from spyder.utils.palette import QStylePalette
-=======
-from spyder.utils.icon_manager import ima
->>>>>>> 01d9195b
 
 
 class FoldingPanel(Panel):
