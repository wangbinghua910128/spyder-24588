# -*- coding: utf-8 -*-
#
# Copyright © Spyder Project Contributors
# Licensed under the terms of the MIT License
# (see spyder/__init__.py for details)

"""
Plots Plugin.
"""

# Local imports
from spyder.api.plugins import Plugins, SpyderDockablePlugin
from spyder.api.plugin_registration.decorators import on_plugin_available
from spyder.api.shellconnect.mixins import ShellConnectMixin
from spyder.api.translations import get_translation
from spyder.plugins.plots.widgets.main_widget import PlotsWidget

# Localization
_ = get_translation('spyder')


class Plots(SpyderDockablePlugin, ShellConnectMixin):
    """
    Plots plugin.
    """
    NAME = 'plots'
    REQUIRES = [Plugins.IPythonConsole]
    TABIFY = [Plugins.VariableExplorer, Plugins.Help]
    WIDGET_CLASS = PlotsWidget
    CONF_SECTION = NAME
    CONF_FILE = False
    DISABLE_ACTIONS_WHEN_HIDDEN = False

    # ---- SpyderDockablePlugin API
    # ------------------------------------------------------------------------
    def get_name(self):
        return _('Plots')

    def get_description(self):
        return _('Display, explore and save console generated plots.')

    def get_icon(self):
        return self.create_icon('hist')

    def on_initialize(self):
        # If a figure is loaded, raise the dockwidget the first time
        # a plot is generated.
        self.get_widget().sig_figure_loaded.connect(self._on_first_plot)

    @on_plugin_available(plugin=Plugins.IPythonConsole)
    def on_ipython_console_available(self):
        # Plugins
        ipyconsole = self.get_plugin(Plugins.IPythonConsole)

        # Register IPython console.
        self.register_ipythonconsole(ipyconsole)

    def unregister(self):
        # Plugins
        ipyconsole = self.get_plugin(Plugins.IPythonConsole)

        # Unregister IPython console.
        self.unregister_ipythonconsole(ipyconsole)

    # ---- Public API
    # ------------------------------------------------------------------------
    def current_widget(self):
        """
        Return the current widget displayed at the moment.

        Returns
        -------
        spyder.plugins.plots.widgets.figurebrowser.FigureBrowser
            The current figure browser widget.
        """
<<<<<<< HEAD
        return self.get_widget().current_widget()
=======
        return self.get_widget().current_widget()

    def add_shellwidget(self, shellwidget):
        """
        Add a new shellwidget to be registered with the Plots plugin.

        This function registers a new FigureBrowser for browsing the figures
        in the shellwidget.

        Parameters
        ----------
        shellwidget: spyder.plugins.ipyconsole.widgets.shell.ShellWidget
            The shell widget.
        """
        self.get_widget().add_shellwidget(shellwidget)

    def remove_shellwidget(self, shellwidget):
        """
        Remove the shellwidget registered with the plots plugin.

        Parameters
        ----------
        shellwidget: spyder.plugins.ipyconsole.widgets.shell.ShellWidget
            The shell widget.
        """
        self.get_widget().remove_shellwidget(shellwidget)

    def set_shellwidget(self, shellwidget):
        """
        Update the current shellwidget displayed with the plots plugin.

        Parameters
        ----------
        shellwidget: spyder.plugins.ipyconsole.widgets.shell.ShellWidget
            The shell widget.
        """
        self.get_widget().set_shellwidget(shellwidget)

    # ---- Private API
    # ------------------------------------------------------------------------
    def _on_first_plot(self):
        """Actions to execute after the first plot is generated."""
        # Only switch when inline plotting is muted. This avoids
        # showing the plugin when users want to only see plots in
        # the IPython console.
        # Fixes spyder-ide/spyder#15467
        if self.get_conf('mute_inline_plotting'):
            self.switch_to_plugin(force_focus=False)

        # We only give raise to the plugin once per session, to let users
        # know that plots are displayed in this plugin.
        # Fixes spyder-ide/spyder#15705
        self.get_widget().sig_figure_loaded.disconnect(self._on_first_plot)
>>>>>>> cb70e30e
<|MERGE_RESOLUTION|>--- conflicted
+++ resolved
@@ -73,46 +73,8 @@
         spyder.plugins.plots.widgets.figurebrowser.FigureBrowser
             The current figure browser widget.
         """
-<<<<<<< HEAD
-        return self.get_widget().current_widget()
-=======
         return self.get_widget().current_widget()
 
-    def add_shellwidget(self, shellwidget):
-        """
-        Add a new shellwidget to be registered with the Plots plugin.
-
-        This function registers a new FigureBrowser for browsing the figures
-        in the shellwidget.
-
-        Parameters
-        ----------
-        shellwidget: spyder.plugins.ipyconsole.widgets.shell.ShellWidget
-            The shell widget.
-        """
-        self.get_widget().add_shellwidget(shellwidget)
-
-    def remove_shellwidget(self, shellwidget):
-        """
-        Remove the shellwidget registered with the plots plugin.
-
-        Parameters
-        ----------
-        shellwidget: spyder.plugins.ipyconsole.widgets.shell.ShellWidget
-            The shell widget.
-        """
-        self.get_widget().remove_shellwidget(shellwidget)
-
-    def set_shellwidget(self, shellwidget):
-        """
-        Update the current shellwidget displayed with the plots plugin.
-
-        Parameters
-        ----------
-        shellwidget: spyder.plugins.ipyconsole.widgets.shell.ShellWidget
-            The shell widget.
-        """
-        self.get_widget().set_shellwidget(shellwidget)
 
     # ---- Private API
     # ------------------------------------------------------------------------
@@ -128,5 +90,4 @@
         # We only give raise to the plugin once per session, to let users
         # know that plots are displayed in this plugin.
         # Fixes spyder-ide/spyder#15705
-        self.get_widget().sig_figure_loaded.disconnect(self._on_first_plot)
->>>>>>> cb70e30e
+        self.get_widget().sig_figure_loaded.disconnect(self._on_first_plot)