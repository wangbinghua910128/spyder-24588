# -*- coding: utf-8 -*-
# -----------------------------------------------------------------------------
# Copyright © Spyder Project Contributors
#
# Licensed under the terms of the MIT License
# (see spyder/__init__.py for details)
# -----------------------------------------------------------------------------

"""
Tests for the widgets used in the Plots plugin.
"""

# Standard library imports
import os.path as osp
<<<<<<< HEAD
from unittest.mock import Mock
=======
import datetime
try:
    from unittest.mock import Mock
except ImportError:
    from mock import Mock  # Python 2
>>>>>>> 30386b9d

# Third party imports
import pytest
from matplotlib.figure import Figure
from matplotlib.backends.backend_agg import FigureCanvasAgg
import numpy as np
from qtpy.QtWidgets import QApplication, QStyle
from qtpy.QtGui import QPixmap
from qtpy.QtCore import Qt

# Local imports
from spyder.plugins.plots.widgets.figurebrowser import (FigureBrowser,
                                                        FigureThumbnail)
<<<<<<< HEAD
=======
from spyder.plugins.plots.widgets.figurebrowser import get_unique_figname
from spyder.py3compat import to_text_string
>>>>>>> 30386b9d


# =============================================================================
# ---- Fixtures
# =============================================================================
@pytest.fixture
def figbrowser(qtbot):
    """An empty figure browser widget fixture."""
    figbrowser = FigureBrowser()
    figbrowser.set_shellwidget(Mock())
    options = {
        'mute_inline_plotting': True,
        'show_plot_outline': False,
        'auto_fit_plotting': False,
    }
    figbrowser.setup(options)
    qtbot.addWidget(figbrowser)
    figbrowser.show()
    figbrowser.setMinimumSize(700, 500)
    return figbrowser


# =============================================================================
# ---- Helper functions
# =============================================================================
def create_figure(figname):
    """Create a matplotlib figure, save it to disk and return its data."""
    # Create and save to disk a figure with matplotlib.
    fig = Figure()
    canvas = FigureCanvasAgg(fig)
    ax = fig.add_axes([0.15, 0.15, 0.7, 0.7])
    fig.set_size_inches(6, 4)
    ax.plot(np.random.rand(10), '.', color='red')
    fig.savefig(figname)

    # Read back and return the binary data from the file.
    with open(figname, "rb") as img:
        fig = img.read()
    return fig


def add_figures_to_browser(figbrowser, nfig, tmpdir, fmt='image/png'):
    """
    Create and add bitmap figures to the figure browser. Also return a list
    of the created figures data.
    """
    fext = '.svg' if fmt == 'image/svg+xml' else '.png'
    figs = []
    for i in range(nfig):
        figname = osp.join(str(tmpdir), 'mplfig' + str(i) + fext)
        figs.append(create_figure(figname))
        figbrowser._handle_new_figure(figs[-1], fmt)

    assert len(figbrowser.thumbnails_sb._thumbnails) == nfig
    assert figbrowser.thumbnails_sb.get_current_index() == nfig - 1
    assert figbrowser.thumbnails_sb.current_thumbnail.canvas.fig == figs[-1]
    assert figbrowser.figviewer.figcanvas.fig == figs[-1]

    return figs


def png_to_qimage(png):
    """Return a QImage from the raw data of a png image."""
    qpix = QPixmap()
    qpix.loadFromData(png, 'image/png'.upper())
    return qpix.toImage()


# =============================================================================
# ---- Tests
# =============================================================================
@pytest.mark.first
@pytest.mark.parametrize("fmt, fext",
                         [('image/png', '.png'), ('image/svg+xml', '.svg')])
def test_handle_new_figures(figbrowser, tmpdir, fmt, fext):
    """
    Test that the figure browser widget display correctly new figures in
    its viewer and thumbnails scrollbar.
    """
    assert len(figbrowser.thumbnails_sb._thumbnails) == 0
    assert figbrowser.thumbnails_sb.current_thumbnail is None
    assert figbrowser.figviewer.figcanvas.fig is None

    for i in range(3):
        figname = osp.join(str(tmpdir), 'mplfig' + str(i) + fext)
        fig = create_figure(figname)
        figbrowser._handle_new_figure(fig, fmt)
        assert len(figbrowser.thumbnails_sb._thumbnails) == i + 1
        assert figbrowser.thumbnails_sb.get_current_index() == i
        assert figbrowser.thumbnails_sb.current_thumbnail.canvas.fig == fig
        assert figbrowser.figviewer.figcanvas.fig == fig


@pytest.mark.parametrize("fmt, fext",
                         [('image/png', '.png'),
                          ('image/svg+xml', '.svg'),
                          ('image/svg+xml', '.png')])
def test_save_figure_to_file(figbrowser, tmpdir, mocker, fmt, fext):
    """
    Test saving png and svg figures to file with the figure browser.
    """
    fig = add_figures_to_browser(figbrowser, 1, tmpdir, fmt)[0]
    expected_qpix = QPixmap()
    expected_qpix.loadFromData(fig, fmt.upper())

    # Save the figure to disk with the figure browser.
    saved_figname = osp.join(str(tmpdir), 'spyfig' + fext)
    mocker.patch('spyder.plugins.plots.widgets.figurebrowser.getsavefilename',
                 return_value=(saved_figname, fext))

    figbrowser.save_figure()
    saved_qpix = QPixmap()
    saved_qpix.load(saved_figname)

    assert osp.exists(saved_figname)
    assert expected_qpix.toImage() == saved_qpix.toImage()


@pytest.mark.parametrize("fmt", ['image/png', 'image/svg+xml'])
def test_save_all_figures(figbrowser, tmpdir, mocker, fmt):
    """
    Test saving all figures contained in the thumbnail scrollbar in batch
    into a single directory.
    """
    figs = add_figures_to_browser(figbrowser, 3, tmpdir, fmt)

    # Save all figures, but cancel the dialog to get a directory.
    mocker.patch(
        'spyder.plugins.plots.widgets.figurebrowser.getexistingdirectory',
        return_value=None)
    fignames = figbrowser.save_all_figures()
    assert fignames is None

    # Save all figures.
    mocker.patch(
        'spyder.plugins.plots.widgets.figurebrowser.getexistingdirectory',
        return_value=str(tmpdir.mkdir('all_saved_figures')))
    fignames = figbrowser.save_all_figures()
    assert len(fignames) == len(figs)
    for fig, figname in zip(figs, fignames):
        expected_qpix = QPixmap()
        expected_qpix.loadFromData(fig, fmt.upper())
        saved_qpix = QPixmap()
        saved_qpix.load(figname)

        assert osp.exists(figname)
        assert expected_qpix.toImage() == saved_qpix.toImage()


def test_get_unique_figname(tmpdir):
    """
    Test that the unique fig names work when saving only one and when
    saving multiple figures.
    """
    fext = '.png'
    # Saving only one figure
    figname_root = ('Figure ' +
                    datetime.datetime.now().strftime('%Y-%m-%d %H%M%S'))
    figname = get_unique_figname(tmpdir, figname_root, fext)
    expected = osp.join(tmpdir, '{}{}'.format(figname_root, fext))
    assert figname == expected

    # Saving multiple figures
    figname_root = ('Figure ' +
                    datetime.datetime.now().strftime('%Y-%m-%d %H%M%S'))
    for i in range(5):
        figname = get_unique_figname(tmpdir, figname_root, fext,
                                     start_at_zero=True)
        # Create empty file with figname
        with open(figname, 'w') as _:
            pass

        expected = osp.join(tmpdir, '{} ({}){}'.format(figname_root, i, fext))
        assert figname == expected


@pytest.mark.parametrize("fmt", ['image/png', 'image/svg+xml'])
def test_close_current_figure(figbrowser, tmpdir, fmt):
    """
    Test that clearing the current figure works as expected.
    """
    figs = add_figures_to_browser(figbrowser, 2, tmpdir, fmt)

    # Remove the first figure.
    figbrowser.close_figure()
    assert len(figbrowser.thumbnails_sb._thumbnails) == 1
    assert figbrowser.thumbnails_sb.get_current_index() == 0
    assert figbrowser.thumbnails_sb.current_thumbnail.canvas.fig == figs[0]
    assert figbrowser.figviewer.figcanvas.fig == figs[0]

    # Remove the last figure.
    figbrowser.close_figure()
    assert len(figbrowser.thumbnails_sb._thumbnails) == 0
    assert figbrowser.thumbnails_sb.get_current_index() == -1
    assert figbrowser.thumbnails_sb.current_thumbnail is None
    assert figbrowser.figviewer.figcanvas.fig is None


@pytest.mark.parametrize("fmt", ['image/png', 'image/svg+xml'])
def test_close_all_figures(figbrowser, tmpdir, fmt):
    """
    Test that clearing all figures displayed in the thumbnails scrollbar
    works as expected.
    """
    add_figures_to_browser(figbrowser, 3, tmpdir, fmt)

    # Close all previously opened figures.
    figbrowser.close_all_figures()
    assert len(figbrowser.thumbnails_sb._thumbnails) == 0
    assert figbrowser.thumbnails_sb.get_current_index() == -1
    assert figbrowser.thumbnails_sb.current_thumbnail is None
    assert figbrowser.figviewer.figcanvas.fig is None
    assert len(figbrowser.thumbnails_sb.findChildren(FigureThumbnail)) == 0


@pytest.mark.parametrize("fmt", ['image/png', 'image/svg+xml'])
def test_close_one_thumbnail(qtbot, figbrowser, tmpdir, fmt):
    """
    Test the thumbnail is removed from the GUI.
    """
    # Add two figures to the browser
    add_figures_to_browser(figbrowser, 2, tmpdir, fmt)
    assert len(figbrowser.thumbnails_sb.findChildren(FigureThumbnail)) == 2

    # Remove the first figure
    figures = figbrowser.thumbnails_sb.findChildren(FigureThumbnail)
    figbrowser.thumbnails_sb.remove_thumbnail(figures[0])

    # Removed thumbnails are unparented with a timer to prevent segfaults
    qtbot.wait(200)

    assert len(figbrowser.thumbnails_sb.findChildren(FigureThumbnail)) == 1


@pytest.mark.parametrize("fmt", ['image/png', 'image/svg+xml'])
def test_go_prev_next_thumbnail(figbrowser, tmpdir, fmt):
    """
    Test go to previous and next thumbnail actions.
    """
    figs = add_figures_to_browser(figbrowser, 3, tmpdir, fmt)

    # Circle through the open figures with go_next_thumbnail and
    # go_previous_thumbnail.
    figbrowser.go_next_thumbnail()
    assert figbrowser.thumbnails_sb.get_current_index() == 0
    assert figbrowser.thumbnails_sb.current_thumbnail.canvas.fig == figs[0]
    assert figbrowser.figviewer.figcanvas.fig == figs[0]

    figbrowser.go_previous_thumbnail()
    assert figbrowser.thumbnails_sb.get_current_index() == 2
    assert figbrowser.thumbnails_sb.current_thumbnail.canvas.fig == figs[2]
    assert figbrowser.figviewer.figcanvas.fig == figs[2]

    figbrowser.go_previous_thumbnail()
    assert figbrowser.thumbnails_sb.get_current_index() == 1
    assert figbrowser.thumbnails_sb.current_thumbnail.canvas.fig == figs[1]
    assert figbrowser.figviewer.figcanvas.fig == figs[1]


def test_scroll_to_item(figbrowser, tmpdir, qtbot):
    """Test scroll to the item of ThumbnailScrollBar."""
    nfig = 10
    add_figures_to_browser(figbrowser, nfig, tmpdir, 'image/png')
    figbrowser.setFixedSize(500, 500)

    for __ in range(nfig // 2):
        figbrowser.go_next_thumbnail()
        qtbot.wait(500)

    scene = figbrowser.thumbnails_sb.scene

    spacing = scene.verticalSpacing()
    height = scene.itemAt(0).sizeHint().height()
    height_view = figbrowser.thumbnails_sb.scrollarea.viewport().height()

    expected = (spacing * (nfig // 2)) + (height * (nfig // 2 - 1)) - \
               ((height_view - height) // 2)

    vsb = figbrowser.thumbnails_sb.scrollarea.verticalScrollBar()
    assert vsb.value() == expected


def test_scroll_down_to_newest_plot(figbrowser, tmpdir, qtbot):
    """
    Test that the ThumbnailScrollBar is scrolled to the newest plot after
    it is added to it.

    Test that covers spyder-ide/spyder#10914.
    """
    figbrowser.setFixedSize(500, 500)

    nfig = 8
    for i in range(8):
        newfig = create_figure(
            osp.join(str(tmpdir), 'new_mplfig{}.png'.format(i)))
        figbrowser._handle_new_figure(newfig, 'image/png')
        qtbot.wait(500)

    # Assert that the scrollbar range was updated correctly and that it's
    # value was set to its maximum.
    height_view = figbrowser.thumbnails_sb.scrollarea.viewport().height()
    scene = figbrowser.thumbnails_sb.scene
    spacing = scene.verticalSpacing()
    height = scene.itemAt(0).sizeHint().height()

    expected = (spacing * (nfig - 1)) + (height * nfig) - height_view
    vsb = figbrowser.thumbnails_sb.scrollarea.verticalScrollBar()
    assert vsb.value() == expected


@pytest.mark.parametrize("fmt", ['image/png', 'image/svg+xml'])
def test_mouse_clicking_thumbnails(figbrowser, tmpdir, qtbot, fmt):
    """
    Test mouse clicking on thumbnails.
    """
    figs = add_figures_to_browser(figbrowser, 3, tmpdir, fmt)
    for i in [1, 0, 2]:
        qtbot.mouseClick(
            figbrowser.thumbnails_sb._thumbnails[i].canvas, Qt.LeftButton)
        assert figbrowser.thumbnails_sb.get_current_index() == i
        assert figbrowser.thumbnails_sb.current_thumbnail.canvas.fig == figs[i]
        assert figbrowser.figviewer.figcanvas.fig == figs[i]


@pytest.mark.parametrize("fmt", ['image/png', 'image/svg+xml'])
def test_save_thumbnails(figbrowser, tmpdir, qtbot, mocker, fmt):
    """
    Test saving figures by clicking on the thumbnail icon.
    """
    figs = add_figures_to_browser(figbrowser, 3, tmpdir, fmt)
    fext = '.svg' if fmt == 'image/svg+xml' else '.png'

    # Select and save the second thumbnail of the scrollbar.
    figname = osp.join(str(tmpdir), 'figname' + fext)
    mocker.patch('spyder.plugins.plots.widgets.figurebrowser.getsavefilename',
                 return_value=(figname, fext))
    figbrowser.thumbnails_sb.set_current_index(1)
    figbrowser.save_figure()

    expected_qpix = QPixmap()
    expected_qpix.loadFromData(figs[1], fmt.upper())
    saved_qpix = QPixmap()
    saved_qpix.load(figname)

    assert osp.exists(figname)
    assert expected_qpix.toImage() == saved_qpix.toImage()


@pytest.mark.parametrize("fmt", ['image/png', 'image/svg+xml'])
def test_close_thumbnails(figbrowser, tmpdir, qtbot, mocker, fmt):
    """
    Test closing figures by clicking on the thumbnail icon.
    """
    figs = add_figures_to_browser(figbrowser, 3, tmpdir, fmt)

    # Select and close the second thumbnail of the scrollbar.
    figbrowser.thumbnails_sb.set_current_index(1)
    figbrowser.close_figure()
    del figs[1]

    assert len(figbrowser.thumbnails_sb._thumbnails) == len(figs)
    assert figbrowser.thumbnails_sb._thumbnails[0].canvas.fig == figs[0]
    assert figbrowser.thumbnails_sb._thumbnails[1].canvas.fig == figs[1]


def test_copy_png_to_clipboard(figbrowser, tmpdir):
    """
    Test copying png figures to the clipboard.
    """
    figs = add_figures_to_browser(figbrowser, 3, tmpdir, 'image/png')
    clipboard = QApplication.clipboard()

    # Copy the current figure (last thumbnail) to the clipboard.
    figbrowser.copy_figure()
    assert clipboard.image() == png_to_qimage(figs[-1])

    # Copy the first thumbnail to the clipboard.
    figbrowser.go_next_thumbnail()
    figbrowser.copy_figure()
    assert clipboard.image() == png_to_qimage(figs[0])


def test_copy_svg_to_clipboard(figbrowser, tmpdir):
    """
    Test copying svg figures to the clipboard.
    """
    figs = add_figures_to_browser(figbrowser, 3, tmpdir, 'image/svg+xml')
    clipboard = QApplication.clipboard()

    # Copy the current figure (last thumbnail) to the clipboard.
    figbrowser.copy_figure()
    assert clipboard.mimeData().data('image/svg+xml') == figs[-1]

    # Copy the first thumbnail to the clipboard.
    figbrowser.go_next_thumbnail()
    figbrowser.copy_figure()
    assert clipboard.mimeData().data('image/svg+xml') == figs[0]


@pytest.mark.parametrize("fmt", ['image/png', 'image/svg+xml'])
def test_zoom_figure_viewer(figbrowser, tmpdir, fmt):
    """
    Test zooming in and out the figure diplayed in the figure viewer.
    """
    fig = add_figures_to_browser(figbrowser, 1, tmpdir, fmt)[0]
    figcanvas = figbrowser.figviewer.figcanvas

    # Set `Fit plots to windows` to False before the test.
    figbrowser.change_auto_fit_plotting(False)

    # Calculate original figure size in pixels.
    qpix = QPixmap()
    qpix.loadFromData(fig, fmt.upper())
    fwidth, fheight = qpix.width(), qpix.height()

    assert figbrowser.zoom_disp_value == 100
    assert figcanvas.width() == fwidth
    assert figcanvas.height() == fheight

    # Zoom in and out the figure in the figure viewer.
    scaling_factor = 0
    scaling_step = figbrowser.figviewer._scalestep
    for zoom_step in [1, 1, -1, -1, -1]:
        if zoom_step == 1:
            figbrowser.zoom_in()
        elif zoom_step == -1:
            figbrowser.zoom_out()
        scaling_factor += zoom_step
        scale = scaling_step**scaling_factor

        assert (figbrowser.zoom_disp_value ==
                np.round(int(fwidth * scale) / fwidth * 100))
        assert figcanvas.width() == int(fwidth * scale)
        assert figcanvas.height() == int(fheight * scale)


@pytest.mark.parametrize("fmt", ['image/png', 'image/svg+xml'])
def test_autofit_figure_viewer(figbrowser, tmpdir, fmt):
    """
    Test figure diplayed when `Fit plots to window` is True.
    """
    fig = add_figures_to_browser(figbrowser, 1, tmpdir, fmt)[0]
    figviewer = figbrowser.figviewer
    figcanvas = figviewer.figcanvas

    # Calculate original figure size in pixels.
    qpix = QPixmap()
    qpix.loadFromData(fig, fmt.upper())
    fwidth, fheight = qpix.width(), qpix.height()

    # Test when `Fit plots to window` is set to True.
    # Otherwise, test should fall into `test_zoom_figure_viewer`
    figbrowser.change_auto_fit_plotting(True)

    size = figviewer.size()
    style = figviewer.style()
    width = (size.width() -
             style.pixelMetric(QStyle.PM_LayoutLeftMargin) -
             style.pixelMetric(QStyle.PM_LayoutRightMargin))
    height = (size.height() -
              style.pixelMetric(QStyle.PM_LayoutTopMargin) -
              style.pixelMetric(QStyle.PM_LayoutBottomMargin))
    if (fwidth / fheight) > (width / height):
        new_width = int(width)
        new_height = int(width / fwidth * fheight)
    else:
        new_height = int(height)
        new_width = int(height / fheight * fwidth)

    assert figcanvas.width() == new_width
    assert figcanvas.height() == new_height
    assert (figbrowser.zoom_disp_value ==
            round(figcanvas.width() / fwidth * 100))


if __name__ == "__main__":
    pytest.main()<|MERGE_RESOLUTION|>--- conflicted
+++ resolved
@@ -12,15 +12,8 @@
 
 # Standard library imports
 import os.path as osp
-<<<<<<< HEAD
+import datetime
 from unittest.mock import Mock
-=======
-import datetime
-try:
-    from unittest.mock import Mock
-except ImportError:
-    from mock import Mock  # Python 2
->>>>>>> 30386b9d
 
 # Third party imports
 import pytest
@@ -34,11 +27,7 @@
 # Local imports
 from spyder.plugins.plots.widgets.figurebrowser import (FigureBrowser,
                                                         FigureThumbnail)
-<<<<<<< HEAD
-=======
 from spyder.plugins.plots.widgets.figurebrowser import get_unique_figname
-from spyder.py3compat import to_text_string
->>>>>>> 30386b9d
 
 
 # =============================================================================
