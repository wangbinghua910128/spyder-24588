--- conflicted
+++ resolved
@@ -1,631 +1,628 @@
-# -*- coding:utf-8 -*-
-#
-# Copyright © Spyder Project Contributors
-# Licensed under the terms of the MIT License
-# (see spyder/__init__.py for details)
-
-"""
-Client widget for the IPython Console
-
-This is the widget used on all its tabs
-"""
-
-# Standard library imports
-from __future__ import absolute_import  # Fix for Issue 1356
-
-import codecs
-import os
-import os.path as osp
-from string import Template
-from threading import Thread
-from time import ctime, time, strftime, gmtime
-
-# Third party imports (qtpy)
-from qtpy.QtCore import QUrl, QTimer, Signal, Slot
-from qtpy.QtGui import QKeySequence
-from qtpy.QtWidgets import (QHBoxLayout, QLabel, QMenu, QMessageBox,
-                            QToolButton, QVBoxLayout, QWidget)
-
-# Local imports
-from spyder.config.base import _, get_image_path, get_module_source_path
-from spyder.config.gui import get_font, get_shortcut
-from spyder.utils import icon_manager as ima
-from spyder.utils import sourcecode
-from spyder.utils.encoding import get_coding
-from spyder.utils.environ import RemoteEnvDialog
-from spyder.utils.ipython.style import create_qss_style
-from spyder.utils.programs import TEMPDIR
-from spyder.utils.qthelpers import (add_actions, create_action,
-                                    create_toolbutton, DialogManager,
-                                    MENU_SEPARATOR)
-from spyder.py3compat import to_text_string
-from spyder.widgets.browser import WebView
-from spyder.widgets.ipythonconsole import ShellWidget
-from spyder.widgets.mixins import SaveHistoryMixin
-from spyder.widgets.variableexplorer.collectionseditor import CollectionsEditor
-
-
-#-----------------------------------------------------------------------------
-# Templates
-#-----------------------------------------------------------------------------
-# Using the same css file from the Help plugin for now. Maybe
-# later it'll be a good idea to create a new one.
-UTILS_PATH = get_module_source_path('spyder', 'utils')
-CSS_PATH = osp.join(UTILS_PATH, 'help', 'static', 'css')
-TEMPLATES_PATH = osp.join(UTILS_PATH, 'ipython', 'templates')
-
-BLANK = open(osp.join(TEMPLATES_PATH, 'blank.html')).read()
-LOADING = open(osp.join(TEMPLATES_PATH, 'loading.html')).read()
-KERNEL_ERROR = open(osp.join(TEMPLATES_PATH, 'kernel_error.html')).read()
-
-
-#-----------------------------------------------------------------------------
-# Auxiliary functions
-#-----------------------------------------------------------------------------
-def background(f):
-    """
-    Call a function in a simple thread, to prevent blocking
-
-    Taken from the Jupyter Qtconsole project
-    """
-    t = Thread(target=f)
-    t.start()
-    return t
-
-
-#-----------------------------------------------------------------------------
-# Client widget
-#-----------------------------------------------------------------------------
-class ClientWidget(QWidget, SaveHistoryMixin):
-    """
-    Client widget for the IPython Console
-
-    This is a widget composed of a shell widget and a WebView info widget
-    to print different messages there.
-    """
-
-    SEPARATOR = '{0}## ---({1})---'.format(os.linesep*2, ctime())
-    INITHISTORY = ['# -*- coding: utf-8 -*-',
-                   '# *** Spyder Python Console History Log ***',]
-
-    append_to_history = Signal(str, str)
-
-    def __init__(self, plugin, id_,
-                 history_filename, config_options,
-                 additional_options, interpreter_versions,
-                 connection_file=None, hostname=None,
-                 menu_actions=None, slave=False,
-                 external_kernel=False, given_name=None,
-<<<<<<< HEAD
-                 options_button=None):
-=======
-                 show_elapsed_time=False,
-                 reset_warning=True):
->>>>>>> 46f47e61
-        super(ClientWidget, self).__init__(plugin)
-        SaveHistoryMixin.__init__(self, history_filename)
-
-        # --- Init attrs
-        self.id_ = id_
-        self.connection_file = connection_file
-        self.hostname = hostname
-        self.menu_actions = menu_actions
-        self.slave = slave
-        self.external_kernel = external_kernel
-        self.given_name = given_name
-        self.show_elapsed_time = show_elapsed_time
-        self.reset_warning = reset_warning
-
-        # --- Other attrs
-        self.options_button = options_button
-        self.stop_button = None
-        self.reset_button = None
-        self.stop_icon = ima.icon('stop')
-        self.history = []
-        self.allow_rename = True
-        self.stderr_dir = None
-
-        # --- Widgets
-        self.shellwidget = ShellWidget(config=config_options,
-                                       ipyclient=self,
-                                       additional_options=additional_options,
-                                       interpreter_versions=interpreter_versions,
-                                       external_kernel=external_kernel,
-                                       local_kernel=True)
-        self.infowidget = WebView(self)
-        self.set_infowidget_font()
-        self.loading_page = self._create_loading_page()
-        self._show_loading_page()
-
-        # Elapsed time
-        self.time_label = None
-        self.t0 = None
-        self.timer = QTimer(self)
-
-        # --- Layout
-        vlayout = QVBoxLayout()
-        toolbar_buttons = self.get_toolbar_buttons()
-
-        hlayout = QHBoxLayout()
-        hlayout.addWidget(self.create_time_label())
-        hlayout.addStretch(0)
-        for button in toolbar_buttons:
-            hlayout.addWidget(button)
-
-        vlayout.addLayout(hlayout)
-        vlayout.setContentsMargins(0, 0, 0, 0)
-        vlayout.addWidget(self.shellwidget)
-        vlayout.addWidget(self.infowidget)
-        self.setLayout(vlayout)
-
-        # --- Exit function
-        self.exit_callback = lambda: plugin.close_client(client=self)
-
-        # --- Dialog manager
-        self.dialog_manager = DialogManager()
-
-        # Show timer
-        self.update_time_label_visibility()
-
-    #------ Public API --------------------------------------------------------
-    @property
-    def kernel_id(self):
-        """Get kernel id"""
-        if self.connection_file is not None:
-            json_file = osp.basename(self.connection_file)
-            return json_file.split('.json')[0]
-
-    @property
-    def stderr_file(self):
-        """Filename to save kernel stderr output."""
-        stderr_file = None
-        if self.connection_file is not None:
-            stderr_file = self.kernel_id + '.stderr'
-            if self.stderr_dir is not None:
-                stderr_file = osp.join(self.stderr_dir, stderr_file)
-            else:
-                try:
-                    if not osp.isdir(TEMPDIR):
-                        os.makedirs(TEMPDIR)
-                    stderr_file = osp.join(TEMPDIR, stderr_file)
-                except (IOError, OSError):
-                    stderr_file = None
-        return stderr_file
-
-    def configure_shellwidget(self, give_focus=True):
-        """Configure shellwidget after kernel is started"""
-        if give_focus:
-            self.get_control().setFocus()
-
-        # Set exit callback
-        self.shellwidget.set_exit_callback()
-
-        # To save history
-        self.shellwidget.executing.connect(self.add_to_history)
-
-        # For Mayavi to run correctly
-        self.shellwidget.executing.connect(
-            self.shellwidget.set_backend_for_mayavi)
-
-        # To update history after execution
-        self.shellwidget.executed.connect(self.update_history)
-
-        # To update the Variable Explorer after execution
-        self.shellwidget.executed.connect(
-            self.shellwidget.refresh_namespacebrowser)
-
-        # To enable the stop button when executing a process
-        self.shellwidget.executing.connect(self.enable_stop_button)
-
-        # To disable the stop button after execution stopped
-        self.shellwidget.executed.connect(self.disable_stop_button)
-
-        # To show kernel restarted/died messages
-        self.shellwidget.sig_kernel_restarted.connect(
-            self.kernel_restarted_message)
-
-        # To correctly change Matplotlib backend interactively
-        self.shellwidget.executing.connect(
-            self.shellwidget.change_mpl_backend)
-
-        # To show env and sys.path contents
-        self.shellwidget.sig_show_syspath.connect(self.show_syspath)
-        self.shellwidget.sig_show_env.connect(self.show_env)
-
-        # To sync with working directory toolbar
-        self.shellwidget.executed.connect(self.shellwidget.get_cwd)
-
-        # To apply style
-        if not create_qss_style(self.shellwidget.syntax_style)[1]:
-            self.shellwidget.silent_execute("%colors linux")
-        else:
-            self.shellwidget.silent_execute("%colors lightbg")
-
-        # To hide the loading page
-        self.shellwidget.sig_prompt_ready.connect(self._hide_loading_page)
-
-        # Show possible errors when setting Matplotlib backend
-        self.shellwidget.sig_prompt_ready.connect(
-            self._show_mpl_backend_errors)
-
-    def enable_stop_button(self):
-        self.stop_button.setEnabled(True)
-
-    def disable_stop_button(self):
-        self.stop_button.setDisabled(True)
-
-    @Slot()
-    def stop_button_click_handler(self):
-        """Method to handle what to do when the stop button is pressed"""
-        self.stop_button.setDisabled(True)
-        # Interrupt computations or stop debugging
-        if not self.shellwidget._reading:
-            self.interrupt_kernel()
-        else:
-            self.shellwidget.write_to_stdin('exit')
-
-    def show_kernel_error(self, error):
-        """Show kernel initialization errors in infowidget."""
-        # Replace end of line chars with <br>
-        eol = sourcecode.get_eol_chars(error)
-        if eol:
-            error = error.replace(eol, '<br>')
-
-        # Don't break lines in hyphens
-        # From http://stackoverflow.com/q/7691569/438386
-        error = error.replace('-', '&#8209')
-
-        # Create error page
-        message = _("An error ocurred while starting the kernel")
-        kernel_error_template = Template(KERNEL_ERROR)
-        page = kernel_error_template.substitute(css_path=CSS_PATH,
-                                                message=message,
-                                                error=error)
-
-        # Show error
-        self.infowidget.setHtml(page)
-        self.shellwidget.hide()
-        self.infowidget.show()
-
-    def get_name(self):
-        """Return client name"""
-        if self.given_name is None:
-            # Name according to host
-            if self.hostname is None:
-                name = _("Console")
-            else:
-                name = self.hostname
-            # Adding id to name
-            client_id = self.id_['int_id'] + u'/' + self.id_['str_id']
-            name = name + u' ' + client_id
-        else:
-            name = self.given_name + u'/' + self.id_['str_id']
-        return name
-
-    def get_control(self):
-        """Return the text widget (or similar) to give focus to"""
-        # page_control is the widget used for paging
-        page_control = self.shellwidget._page_control
-        if page_control and page_control.isVisible():
-            return page_control
-        else:
-            return self.shellwidget._control
-
-    def get_kernel(self):
-        """Get kernel associated with this client"""
-        return self.shellwidget.kernel_manager
-
-    def get_options_menu(self):
-        """Return options menu"""
-        reset_action = create_action(self, _("Remove all variables"),
-                                     icon=ima.icon('editdelete'),
-                                     triggered=self.reset_namespace)
-
-        self.show_time_action = create_action(self, _("Show elapsed time"),
-                                         toggled=self.set_elapsed_time_visible)
-
-        env_action = create_action(
-                        self,
-                        _("Show environment variables"),
-                        icon=ima.icon('environ'),
-                        triggered=self.shellwidget.get_env
-                     )
-
-        syspath_action = create_action(
-                            self,
-                            _("Show sys.path contents"),
-                            icon=ima.icon('syspath'),
-                            triggered=self.shellwidget.get_syspath
-                         )
-
-        self.show_time_action.setChecked(self.show_elapsed_time)
-        additional_actions = [reset_action,
-                              MENU_SEPARATOR,
-                              env_action,
-                              syspath_action,
-                              self.show_time_action]
-
-        if self.menu_actions is not None:
-            return self.menu_actions + additional_actions
-        else:
-            return additional_actions
-
-    def get_toolbar_buttons(self):
-        """Return toolbar buttons list."""
-        buttons = []
-
-        # Code to add the stop button
-        if self.stop_button is None:
-            self.stop_button = create_toolbutton(
-                                   self,
-                                   text=_("Stop"),
-                                   icon=self.stop_icon,
-                                   tip=_("Stop the current command"))
-            self.disable_stop_button()
-            # set click event handler
-            self.stop_button.clicked.connect(self.stop_button_click_handler)
-        if self.stop_button is not None:
-            buttons.append(self.stop_button)
-
-        # Reset namespace button
-        if self.reset_button is None:
-            self.reset_button = create_toolbutton(
-                                    self,
-                                    text=_("Remove"),
-                                    icon=ima.icon('editdelete'),
-                                    tip=_("Remove all variables"),
-                                    triggered=self.reset_namespace)
-        if self.reset_button is not None:
-            buttons.append(self.reset_button)
-
-        if self.options_button is None:
-            options = self.get_options_menu()
-            if options:
-                self.options_button = create_toolbutton(self,
-                        text=_('Options'), icon=ima.icon('tooloptions'))
-                self.options_button.setPopupMode(QToolButton.InstantPopup)
-                menu = QMenu(self)
-                add_actions(menu, options)
-                self.options_button.setMenu(menu)
-        if self.options_button is not None:
-            buttons.append(self.options_button)
-
-        return buttons
-
-    def add_actions_to_context_menu(self, menu):
-        """Add actions to IPython widget context menu"""
-        inspect_action = create_action(self, _("Inspect current object"),
-                                    QKeySequence(get_shortcut('console',
-                                                    'inspect current object')),
-                                    icon=ima.icon('MessageBoxInformation'),
-                                    triggered=self.inspect_object)
-
-        clear_line_action = create_action(self, _("Clear line or block"),
-                                          QKeySequence(get_shortcut(
-                                                  'console',
-                                                  'clear line')),
-                                          triggered=self.clear_line)
-
-        reset_namespace_action = create_action(self, _("Remove all variables"),
-                                               QKeySequence(get_shortcut(
-                                                       'ipython_console',
-                                                       'reset namespace')),
-                                               icon=ima.icon('editdelete'),
-                                               triggered=self.reset_namespace)
-
-        clear_console_action = create_action(self, _("Clear console"),
-                                             QKeySequence(get_shortcut('console',
-                                                               'clear shell')),
-                                             triggered=self.clear_console)
-
-        quit_action = create_action(self, _("&Quit"), icon=ima.icon('exit'),
-                                    triggered=self.exit_callback)
-
-        add_actions(menu, (None, inspect_action, clear_line_action,
-                           clear_console_action, reset_namespace_action,
-                           None, quit_action))
-        return menu
-
-    def set_font(self, font):
-        """Set IPython widget's font"""
-        self.shellwidget._control.setFont(font)
-        self.shellwidget.font = font
-
-    def set_infowidget_font(self):
-        """Set font for infowidget"""
-        font = get_font(option='rich_font')
-        self.infowidget.set_font(font)
-
-    def set_color_scheme(self, color_scheme):
-        """Set IPython color scheme."""
-        self.shellwidget.set_color_scheme(color_scheme)
-
-    def shutdown(self):
-        """Shutdown kernel"""
-        if self.get_kernel() is not None and not self.slave:
-            self.shellwidget.kernel_manager.shutdown_kernel()
-        if self.shellwidget.kernel_client is not None:
-            background(self.shellwidget.kernel_client.stop_channels)
-
-    def interrupt_kernel(self):
-        """Interrupt the associanted Spyder kernel if it's running"""
-        self.shellwidget.request_interrupt_kernel()
-
-    @Slot()
-    def restart_kernel(self):
-        """
-        Restart the associanted kernel
-
-        Took this code from the qtconsole project
-        Licensed under the BSD license
-        """
-        sw = self.shellwidget
-
-        message = _('Are you sure you want to restart the kernel?')
-        buttons = QMessageBox.Yes | QMessageBox.No
-        result = QMessageBox.question(self, _('Restart kernel?'),
-                                      message, buttons)
-
-        if result == QMessageBox.Yes:
-            if sw.kernel_manager:
-                if self.infowidget.isVisible():
-                    self.infowidget.hide()
-                    sw.show()
-                try:
-                    sw.kernel_manager.restart_kernel()
-                except RuntimeError as e:
-                    sw._append_plain_text(
-                        _('Error restarting kernel: %s\n') % e,
-                        before_prompt=True
-                    )
-                else:
-                    sw.reset(clear=True)
-                    sw._append_html(_("<br>Restarting kernel...\n<hr><br>"),
-                                    before_prompt=False)
-            else:
-                sw._append_plain_text(
-                    _('Cannot restart a kernel not started by Spyder\n'),
-                    before_prompt=True
-                )
-
-    @Slot(str)
-    def kernel_restarted_message(self, msg):
-        """Show kernel restarted/died messages."""
-        try:
-            stderr = codecs.open(self.stderr_file, 'r',
-                                 encoding='utf-8').read()
-        except UnicodeDecodeError:
-            # This is needed since the stderr file could be encoded
-            # in something different to utf-8.
-            # See issue 4191
-            try:
-                stderr = self._read_stderr()
-            except:
-                stderr = None
-        except (OSError, IOError):
-            stderr = None
-
-        if stderr:
-            self.show_kernel_error('<tt>%s</tt>' % stderr)
-        else:
-            self.shellwidget._append_html("<br>%s<hr><br>" % msg,
-                                          before_prompt=False)
-
-
-    @Slot()
-    def inspect_object(self):
-        """Show how to inspect an object with our Help plugin"""
-        self.shellwidget._control.inspect_current_object()
-
-    @Slot()
-    def clear_line(self):
-        """Clear a console line"""
-        self.shellwidget._keyboard_quit()
-
-    @Slot()
-    def clear_console(self):
-        """Clear the whole console"""
-        self.shellwidget.clear_console()
-
-    @Slot()
-    def reset_namespace(self):
-        """Resets the namespace by removing all names defined by the user"""
-        self.shellwidget.reset_namespace(warning=self.reset_warning,
-                                         message=True)
-
-    def update_history(self):
-        self.history = self.shellwidget._history
-
-    @Slot(object)
-    def show_syspath(self, syspath):
-        """Show sys.path contents."""
-        if syspath is not None:
-            editor = CollectionsEditor()
-            editor.setup(syspath, title="sys.path contents", readonly=True,
-                         width=600, icon=ima.icon('syspath'))
-            self.dialog_manager.show(editor)
-        else:
-            return
-
-    @Slot(object)
-    def show_env(self, env):
-        """Show environment variables."""
-        self.dialog_manager.show(RemoteEnvDialog(env))
-
-    def create_time_label(self):
-        """Create elapsed time label widget (if necessary) and return it"""
-        if self.time_label is None:
-            self.time_label = QLabel()
-        return self.time_label
-
-    def show_time(self, end=False):
-        """Text to show in time_label."""
-        if self.time_label is None:
-            return
-        elapsed_time = time() - self.t0
-        if elapsed_time > 24 * 3600: # More than a day...!
-            fmt = "%d %H:%M:%S"
-        else:
-            fmt = "%H:%M:%S"
-        if end:
-            color = "#AAAAAA"
-        else:
-            color = "#AA6655"
-        text = "<span style=\'color: %s\'><b>%s" \
-               "</b></span>" % (color, strftime(fmt, gmtime(elapsed_time)))
-        self.time_label.setText(text)
-
-    def update_time_label_visibility(self):
-        """Update elapsed time visibility."""
-        self.time_label.setVisible(self.show_elapsed_time)
-
-    @Slot(bool)
-    def set_elapsed_time_visible(self, state):
-        """Slot to show/hide elapsed time label."""
-        self.show_elapsed_time = state
-        if self.time_label is not None:
-            self.time_label.setVisible(state)
-
-    #------ Private API -------------------------------------------------------
-    def _create_loading_page(self):
-        """Create html page to show while the kernel is starting"""
-        loading_template = Template(LOADING)
-        loading_img = get_image_path('loading_sprites.png')
-        if os.name == 'nt':
-            loading_img = loading_img.replace('\\', '/')
-        message = _("Connecting to kernel...")
-        page = loading_template.substitute(css_path=CSS_PATH,
-                                           loading_img=loading_img,
-                                           message=message)
-        return page
-
-    def _show_loading_page(self):
-        """Show animation while the kernel is loading."""
-        self.shellwidget.hide()
-        self.infowidget.show()
-        self.infowidget.setHtml(self.loading_page,
-                                QUrl.fromLocalFile(CSS_PATH))
-
-    def _hide_loading_page(self):
-        """Hide animation shown while the kernel is loading."""
-        self.infowidget.hide()
-        self.shellwidget.show()
-        self.infowidget.setHtml(BLANK)
-        self.shellwidget.sig_prompt_ready.disconnect(self._hide_loading_page)
-
-    def _read_stderr(self):
-        """Read the stderr file of the kernel."""
-        stderr_text = open(self.stderr_file, 'rb').read()
-        encoding = get_coding(stderr_text)
-        stderr = to_text_string(stderr_text, encoding)
-        return stderr
-
-    def _show_mpl_backend_errors(self):
-        """
-        Show possible errors when setting the selected Matplotlib backend.
-        """
-        if not self.external_kernel:
-            self.shellwidget.silent_execute(
-                    "get_ipython().kernel._show_mpl_backend_errors()")
-        self.shellwidget.sig_prompt_ready.disconnect(
-            self._show_mpl_backend_errors)
+# -*- coding:utf-8 -*-
+#
+# Copyright © Spyder Project Contributors
+# Licensed under the terms of the MIT License
+# (see spyder/__init__.py for details)
+
+"""
+Client widget for the IPython Console
+
+This is the widget used on all its tabs
+"""
+
+# Standard library imports
+from __future__ import absolute_import  # Fix for Issue 1356
+
+import codecs
+import os
+import os.path as osp
+from string import Template
+from threading import Thread
+from time import ctime, time, strftime, gmtime
+
+# Third party imports (qtpy)
+from qtpy.QtCore import QUrl, QTimer, Signal, Slot
+from qtpy.QtGui import QKeySequence
+from qtpy.QtWidgets import (QHBoxLayout, QLabel, QMenu, QMessageBox,
+                            QToolButton, QVBoxLayout, QWidget)
+
+# Local imports
+from spyder.config.base import _, get_image_path, get_module_source_path
+from spyder.config.gui import get_font, get_shortcut
+from spyder.utils import icon_manager as ima
+from spyder.utils import sourcecode
+from spyder.utils.encoding import get_coding
+from spyder.utils.environ import RemoteEnvDialog
+from spyder.utils.ipython.style import create_qss_style
+from spyder.utils.programs import TEMPDIR
+from spyder.utils.qthelpers import (add_actions, create_action,
+                                    create_toolbutton, DialogManager,
+                                    MENU_SEPARATOR)
+from spyder.py3compat import to_text_string
+from spyder.widgets.browser import WebView
+from spyder.widgets.ipythonconsole import ShellWidget
+from spyder.widgets.mixins import SaveHistoryMixin
+from spyder.widgets.variableexplorer.collectionseditor import CollectionsEditor
+
+
+#-----------------------------------------------------------------------------
+# Templates
+#-----------------------------------------------------------------------------
+# Using the same css file from the Help plugin for now. Maybe
+# later it'll be a good idea to create a new one.
+UTILS_PATH = get_module_source_path('spyder', 'utils')
+CSS_PATH = osp.join(UTILS_PATH, 'help', 'static', 'css')
+TEMPLATES_PATH = osp.join(UTILS_PATH, 'ipython', 'templates')
+
+BLANK = open(osp.join(TEMPLATES_PATH, 'blank.html')).read()
+LOADING = open(osp.join(TEMPLATES_PATH, 'loading.html')).read()
+KERNEL_ERROR = open(osp.join(TEMPLATES_PATH, 'kernel_error.html')).read()
+
+
+#-----------------------------------------------------------------------------
+# Auxiliary functions
+#-----------------------------------------------------------------------------
+def background(f):
+    """
+    Call a function in a simple thread, to prevent blocking
+
+    Taken from the Jupyter Qtconsole project
+    """
+    t = Thread(target=f)
+    t.start()
+    return t
+
+
+#-----------------------------------------------------------------------------
+# Client widget
+#-----------------------------------------------------------------------------
+class ClientWidget(QWidget, SaveHistoryMixin):
+    """
+    Client widget for the IPython Console
+
+    This is a widget composed of a shell widget and a WebView info widget
+    to print different messages there.
+    """
+
+    SEPARATOR = '{0}## ---({1})---'.format(os.linesep*2, ctime())
+    INITHISTORY = ['# -*- coding: utf-8 -*-',
+                   '# *** Spyder Python Console History Log ***',]
+
+    append_to_history = Signal(str, str)
+
+    def __init__(self, plugin, id_,
+                 history_filename, config_options,
+                 additional_options, interpreter_versions,
+                 connection_file=None, hostname=None,
+                 menu_actions=None, slave=False,
+                 external_kernel=False, given_name=None,
+                 options_button=None,
+                 show_elapsed_time=False,
+                 reset_warning=True):
+        super(ClientWidget, self).__init__(plugin)
+        SaveHistoryMixin.__init__(self, history_filename)
+
+        # --- Init attrs
+        self.id_ = id_
+        self.connection_file = connection_file
+        self.hostname = hostname
+        self.menu_actions = menu_actions
+        self.slave = slave
+        self.external_kernel = external_kernel
+        self.given_name = given_name
+        self.show_elapsed_time = show_elapsed_time
+        self.reset_warning = reset_warning
+
+        # --- Other attrs
+        self.options_button = options_button
+        self.stop_button = None
+        self.reset_button = None
+        self.stop_icon = ima.icon('stop')
+        self.history = []
+        self.allow_rename = True
+        self.stderr_dir = None
+
+        # --- Widgets
+        self.shellwidget = ShellWidget(config=config_options,
+                                       ipyclient=self,
+                                       additional_options=additional_options,
+                                       interpreter_versions=interpreter_versions,
+                                       external_kernel=external_kernel,
+                                       local_kernel=True)
+        self.infowidget = WebView(self)
+        self.set_infowidget_font()
+        self.loading_page = self._create_loading_page()
+        self._show_loading_page()
+
+        # Elapsed time
+        self.time_label = None
+        self.t0 = None
+        self.timer = QTimer(self)
+
+        # --- Layout
+        vlayout = QVBoxLayout()
+        toolbar_buttons = self.get_toolbar_buttons()
+
+        hlayout = QHBoxLayout()
+        hlayout.addWidget(self.create_time_label())
+        hlayout.addStretch(0)
+        for button in toolbar_buttons:
+            hlayout.addWidget(button)
+
+        vlayout.addLayout(hlayout)
+        vlayout.setContentsMargins(0, 0, 0, 0)
+        vlayout.addWidget(self.shellwidget)
+        vlayout.addWidget(self.infowidget)
+        self.setLayout(vlayout)
+
+        # --- Exit function
+        self.exit_callback = lambda: plugin.close_client(client=self)
+
+        # --- Dialog manager
+        self.dialog_manager = DialogManager()
+
+        # Show timer
+        self.update_time_label_visibility()
+
+    #------ Public API --------------------------------------------------------
+    @property
+    def kernel_id(self):
+        """Get kernel id"""
+        if self.connection_file is not None:
+            json_file = osp.basename(self.connection_file)
+            return json_file.split('.json')[0]
+
+    @property
+    def stderr_file(self):
+        """Filename to save kernel stderr output."""
+        stderr_file = None
+        if self.connection_file is not None:
+            stderr_file = self.kernel_id + '.stderr'
+            if self.stderr_dir is not None:
+                stderr_file = osp.join(self.stderr_dir, stderr_file)
+            else:
+                try:
+                    if not osp.isdir(TEMPDIR):
+                        os.makedirs(TEMPDIR)
+                    stderr_file = osp.join(TEMPDIR, stderr_file)
+                except (IOError, OSError):
+                    stderr_file = None
+        return stderr_file
+
+    def configure_shellwidget(self, give_focus=True):
+        """Configure shellwidget after kernel is started"""
+        if give_focus:
+            self.get_control().setFocus()
+
+        # Set exit callback
+        self.shellwidget.set_exit_callback()
+
+        # To save history
+        self.shellwidget.executing.connect(self.add_to_history)
+
+        # For Mayavi to run correctly
+        self.shellwidget.executing.connect(
+            self.shellwidget.set_backend_for_mayavi)
+
+        # To update history after execution
+        self.shellwidget.executed.connect(self.update_history)
+
+        # To update the Variable Explorer after execution
+        self.shellwidget.executed.connect(
+            self.shellwidget.refresh_namespacebrowser)
+
+        # To enable the stop button when executing a process
+        self.shellwidget.executing.connect(self.enable_stop_button)
+
+        # To disable the stop button after execution stopped
+        self.shellwidget.executed.connect(self.disable_stop_button)
+
+        # To show kernel restarted/died messages
+        self.shellwidget.sig_kernel_restarted.connect(
+            self.kernel_restarted_message)
+
+        # To correctly change Matplotlib backend interactively
+        self.shellwidget.executing.connect(
+            self.shellwidget.change_mpl_backend)
+
+        # To show env and sys.path contents
+        self.shellwidget.sig_show_syspath.connect(self.show_syspath)
+        self.shellwidget.sig_show_env.connect(self.show_env)
+
+        # To sync with working directory toolbar
+        self.shellwidget.executed.connect(self.shellwidget.get_cwd)
+
+        # To apply style
+        if not create_qss_style(self.shellwidget.syntax_style)[1]:
+            self.shellwidget.silent_execute("%colors linux")
+        else:
+            self.shellwidget.silent_execute("%colors lightbg")
+
+        # To hide the loading page
+        self.shellwidget.sig_prompt_ready.connect(self._hide_loading_page)
+
+        # Show possible errors when setting Matplotlib backend
+        self.shellwidget.sig_prompt_ready.connect(
+            self._show_mpl_backend_errors)
+
+    def enable_stop_button(self):
+        self.stop_button.setEnabled(True)
+
+    def disable_stop_button(self):
+        self.stop_button.setDisabled(True)
+
+    @Slot()
+    def stop_button_click_handler(self):
+        """Method to handle what to do when the stop button is pressed"""
+        self.stop_button.setDisabled(True)
+        # Interrupt computations or stop debugging
+        if not self.shellwidget._reading:
+            self.interrupt_kernel()
+        else:
+            self.shellwidget.write_to_stdin('exit')
+
+    def show_kernel_error(self, error):
+        """Show kernel initialization errors in infowidget."""
+        # Replace end of line chars with <br>
+        eol = sourcecode.get_eol_chars(error)
+        if eol:
+            error = error.replace(eol, '<br>')
+
+        # Don't break lines in hyphens
+        # From http://stackoverflow.com/q/7691569/438386
+        error = error.replace('-', '&#8209')
+
+        # Create error page
+        message = _("An error ocurred while starting the kernel")
+        kernel_error_template = Template(KERNEL_ERROR)
+        page = kernel_error_template.substitute(css_path=CSS_PATH,
+                                                message=message,
+                                                error=error)
+
+        # Show error
+        self.infowidget.setHtml(page)
+        self.shellwidget.hide()
+        self.infowidget.show()
+
+    def get_name(self):
+        """Return client name"""
+        if self.given_name is None:
+            # Name according to host
+            if self.hostname is None:
+                name = _("Console")
+            else:
+                name = self.hostname
+            # Adding id to name
+            client_id = self.id_['int_id'] + u'/' + self.id_['str_id']
+            name = name + u' ' + client_id
+        else:
+            name = self.given_name + u'/' + self.id_['str_id']
+        return name
+
+    def get_control(self):
+        """Return the text widget (or similar) to give focus to"""
+        # page_control is the widget used for paging
+        page_control = self.shellwidget._page_control
+        if page_control and page_control.isVisible():
+            return page_control
+        else:
+            return self.shellwidget._control
+
+    def get_kernel(self):
+        """Get kernel associated with this client"""
+        return self.shellwidget.kernel_manager
+
+    def get_options_menu(self):
+        """Return options menu"""
+        reset_action = create_action(self, _("Remove all variables"),
+                                     icon=ima.icon('editdelete'),
+                                     triggered=self.reset_namespace)
+
+        self.show_time_action = create_action(self, _("Show elapsed time"),
+                                         toggled=self.set_elapsed_time_visible)
+
+        env_action = create_action(
+                        self,
+                        _("Show environment variables"),
+                        icon=ima.icon('environ'),
+                        triggered=self.shellwidget.get_env
+                     )
+
+        syspath_action = create_action(
+                            self,
+                            _("Show sys.path contents"),
+                            icon=ima.icon('syspath'),
+                            triggered=self.shellwidget.get_syspath
+                         )
+
+        self.show_time_action.setChecked(self.show_elapsed_time)
+        additional_actions = [reset_action,
+                              MENU_SEPARATOR,
+                              env_action,
+                              syspath_action,
+                              self.show_time_action]
+
+        if self.menu_actions is not None:
+            return self.menu_actions + additional_actions
+        else:
+            return additional_actions
+
+    def get_toolbar_buttons(self):
+        """Return toolbar buttons list."""
+        buttons = []
+
+        # Code to add the stop button
+        if self.stop_button is None:
+            self.stop_button = create_toolbutton(
+                                   self,
+                                   text=_("Stop"),
+                                   icon=self.stop_icon,
+                                   tip=_("Stop the current command"))
+            self.disable_stop_button()
+            # set click event handler
+            self.stop_button.clicked.connect(self.stop_button_click_handler)
+        if self.stop_button is not None:
+            buttons.append(self.stop_button)
+
+        # Reset namespace button
+        if self.reset_button is None:
+            self.reset_button = create_toolbutton(
+                                    self,
+                                    text=_("Remove"),
+                                    icon=ima.icon('editdelete'),
+                                    tip=_("Remove all variables"),
+                                    triggered=self.reset_namespace)
+        if self.reset_button is not None:
+            buttons.append(self.reset_button)
+
+        if self.options_button is None:
+            options = self.get_options_menu()
+            if options:
+                self.options_button = create_toolbutton(self,
+                        text=_('Options'), icon=ima.icon('tooloptions'))
+                self.options_button.setPopupMode(QToolButton.InstantPopup)
+                menu = QMenu(self)
+                add_actions(menu, options)
+                self.options_button.setMenu(menu)
+        if self.options_button is not None:
+            buttons.append(self.options_button)
+
+        return buttons
+
+    def add_actions_to_context_menu(self, menu):
+        """Add actions to IPython widget context menu"""
+        inspect_action = create_action(self, _("Inspect current object"),
+                                    QKeySequence(get_shortcut('console',
+                                                    'inspect current object')),
+                                    icon=ima.icon('MessageBoxInformation'),
+                                    triggered=self.inspect_object)
+
+        clear_line_action = create_action(self, _("Clear line or block"),
+                                          QKeySequence(get_shortcut(
+                                                  'console',
+                                                  'clear line')),
+                                          triggered=self.clear_line)
+
+        reset_namespace_action = create_action(self, _("Remove all variables"),
+                                               QKeySequence(get_shortcut(
+                                                       'ipython_console',
+                                                       'reset namespace')),
+                                               icon=ima.icon('editdelete'),
+                                               triggered=self.reset_namespace)
+
+        clear_console_action = create_action(self, _("Clear console"),
+                                             QKeySequence(get_shortcut('console',
+                                                               'clear shell')),
+                                             triggered=self.clear_console)
+
+        quit_action = create_action(self, _("&Quit"), icon=ima.icon('exit'),
+                                    triggered=self.exit_callback)
+
+        add_actions(menu, (None, inspect_action, clear_line_action,
+                           clear_console_action, reset_namespace_action,
+                           None, quit_action))
+        return menu
+
+    def set_font(self, font):
+        """Set IPython widget's font"""
+        self.shellwidget._control.setFont(font)
+        self.shellwidget.font = font
+
+    def set_infowidget_font(self):
+        """Set font for infowidget"""
+        font = get_font(option='rich_font')
+        self.infowidget.set_font(font)
+
+    def set_color_scheme(self, color_scheme):
+        """Set IPython color scheme."""
+        self.shellwidget.set_color_scheme(color_scheme)
+
+    def shutdown(self):
+        """Shutdown kernel"""
+        if self.get_kernel() is not None and not self.slave:
+            self.shellwidget.kernel_manager.shutdown_kernel()
+        if self.shellwidget.kernel_client is not None:
+            background(self.shellwidget.kernel_client.stop_channels)
+
+    def interrupt_kernel(self):
+        """Interrupt the associanted Spyder kernel if it's running"""
+        self.shellwidget.request_interrupt_kernel()
+
+    @Slot()
+    def restart_kernel(self):
+        """
+        Restart the associanted kernel
+
+        Took this code from the qtconsole project
+        Licensed under the BSD license
+        """
+        sw = self.shellwidget
+
+        message = _('Are you sure you want to restart the kernel?')
+        buttons = QMessageBox.Yes | QMessageBox.No
+        result = QMessageBox.question(self, _('Restart kernel?'),
+                                      message, buttons)
+
+        if result == QMessageBox.Yes:
+            if sw.kernel_manager:
+                if self.infowidget.isVisible():
+                    self.infowidget.hide()
+                    sw.show()
+                try:
+                    sw.kernel_manager.restart_kernel()
+                except RuntimeError as e:
+                    sw._append_plain_text(
+                        _('Error restarting kernel: %s\n') % e,
+                        before_prompt=True
+                    )
+                else:
+                    sw.reset(clear=True)
+                    sw._append_html(_("<br>Restarting kernel...\n<hr><br>"),
+                                    before_prompt=False)
+            else:
+                sw._append_plain_text(
+                    _('Cannot restart a kernel not started by Spyder\n'),
+                    before_prompt=True
+                )
+
+    @Slot(str)
+    def kernel_restarted_message(self, msg):
+        """Show kernel restarted/died messages."""
+        try:
+            stderr = codecs.open(self.stderr_file, 'r',
+                                 encoding='utf-8').read()
+        except UnicodeDecodeError:
+            # This is needed since the stderr file could be encoded
+            # in something different to utf-8.
+            # See issue 4191
+            try:
+                stderr = self._read_stderr()
+            except:
+                stderr = None
+        except (OSError, IOError):
+            stderr = None
+
+        if stderr:
+            self.show_kernel_error('<tt>%s</tt>' % stderr)
+        else:
+            self.shellwidget._append_html("<br>%s<hr><br>" % msg,
+                                          before_prompt=False)
+
+
+    @Slot()
+    def inspect_object(self):
+        """Show how to inspect an object with our Help plugin"""
+        self.shellwidget._control.inspect_current_object()
+
+    @Slot()
+    def clear_line(self):
+        """Clear a console line"""
+        self.shellwidget._keyboard_quit()
+
+    @Slot()
+    def clear_console(self):
+        """Clear the whole console"""
+        self.shellwidget.clear_console()
+
+    @Slot()
+    def reset_namespace(self):
+        """Resets the namespace by removing all names defined by the user"""
+        self.shellwidget.reset_namespace(warning=self.reset_warning,
+                                         message=True)
+
+    def update_history(self):
+        self.history = self.shellwidget._history
+
+    @Slot(object)
+    def show_syspath(self, syspath):
+        """Show sys.path contents."""
+        if syspath is not None:
+            editor = CollectionsEditor()
+            editor.setup(syspath, title="sys.path contents", readonly=True,
+                         width=600, icon=ima.icon('syspath'))
+            self.dialog_manager.show(editor)
+        else:
+            return
+
+    @Slot(object)
+    def show_env(self, env):
+        """Show environment variables."""
+        self.dialog_manager.show(RemoteEnvDialog(env))
+
+    def create_time_label(self):
+        """Create elapsed time label widget (if necessary) and return it"""
+        if self.time_label is None:
+            self.time_label = QLabel()
+        return self.time_label
+
+    def show_time(self, end=False):
+        """Text to show in time_label."""
+        if self.time_label is None:
+            return
+        elapsed_time = time() - self.t0
+        if elapsed_time > 24 * 3600: # More than a day...!
+            fmt = "%d %H:%M:%S"
+        else:
+            fmt = "%H:%M:%S"
+        if end:
+            color = "#AAAAAA"
+        else:
+            color = "#AA6655"
+        text = "<span style=\'color: %s\'><b>%s" \
+               "</b></span>" % (color, strftime(fmt, gmtime(elapsed_time)))
+        self.time_label.setText(text)
+
+    def update_time_label_visibility(self):
+        """Update elapsed time visibility."""
+        self.time_label.setVisible(self.show_elapsed_time)
+
+    @Slot(bool)
+    def set_elapsed_time_visible(self, state):
+        """Slot to show/hide elapsed time label."""
+        self.show_elapsed_time = state
+        if self.time_label is not None:
+            self.time_label.setVisible(state)
+
+    #------ Private API -------------------------------------------------------
+    def _create_loading_page(self):
+        """Create html page to show while the kernel is starting"""
+        loading_template = Template(LOADING)
+        loading_img = get_image_path('loading_sprites.png')
+        if os.name == 'nt':
+            loading_img = loading_img.replace('\\', '/')
+        message = _("Connecting to kernel...")
+        page = loading_template.substitute(css_path=CSS_PATH,
+                                           loading_img=loading_img,
+                                           message=message)
+        return page
+
+    def _show_loading_page(self):
+        """Show animation while the kernel is loading."""
+        self.shellwidget.hide()
+        self.infowidget.show()
+        self.infowidget.setHtml(self.loading_page,
+                                QUrl.fromLocalFile(CSS_PATH))
+
+    def _hide_loading_page(self):
+        """Hide animation shown while the kernel is loading."""
+        self.infowidget.hide()
+        self.shellwidget.show()
+        self.infowidget.setHtml(BLANK)
+        self.shellwidget.sig_prompt_ready.disconnect(self._hide_loading_page)
+
+    def _read_stderr(self):
+        """Read the stderr file of the kernel."""
+        stderr_text = open(self.stderr_file, 'rb').read()
+        encoding = get_coding(stderr_text)
+        stderr = to_text_string(stderr_text, encoding)
+        return stderr
+
+    def _show_mpl_backend_errors(self):
+        """
+        Show possible errors when setting the selected Matplotlib backend.
+        """
+        if not self.external_kernel:
+            self.shellwidget.silent_execute(
+                    "get_ipython().kernel._show_mpl_backend_errors()")
+        self.shellwidget.sig_prompt_ready.disconnect(
+            self._show_mpl_backend_errors)