--- conflicted
+++ resolved
@@ -3503,42 +3503,6 @@
 
 @pytest.mark.slow
 @flaky(max_runs=3)
-<<<<<<< HEAD
-def test_prevent_closing(main_window, qtbot):
-    """
-    Check we can bypass prevent closing.
-    """
-    code = "print(1 + 6)\nprint(1 + 6)\n"
-
-    # Wait until the window is fully up
-    shell = main_window.ipyconsole.get_current_shellwidget()
-    qtbot.waitUntil(lambda: shell._prompt_html is not None,
-                    timeout=SHELL_TIMEOUT)
-
-    # Main variables
-    debug_action = main_window.debug_toolbar_actions[0]
-    debug_button = main_window.debug_toolbar.widgetForAction(debug_action)
-
-    # Clear all breakpoints
-    main_window.editor.clear_all_breakpoints()
-
-    # create new file
-    main_window.editor.new()
-    code_editor = main_window.editor.get_focus_widget()
-    code_editor.set_text(code)
-    code_editor.debugger.toogle_breakpoint(line_number=1)
-
-    # Start debugging
-    with qtbot.waitSignal(shell.executed):
-        qtbot.mouseClick(debug_button, Qt.LeftButton)
-
-    CONF.set('ipython_console', 'pdb_prevent_closing', False)
-    # Check we can close a file we debug if the option is disabled
-    assert main_window.editor.get_current_editorstack().close_file()
-    CONF.set('ipython_console', 'pdb_prevent_closing', True)
-    # Check we are still debugging
-    assert shell.is_debugging()
-=======
 @pytest.mark.use_introspection
 @pytest.mark.preload_project
 def test_ordering_lsp_requests_at_startup(main_window, qtbot):
@@ -3567,47 +3531,10 @@
     ]
 
     assert python_client['instance']._requests == expected_requests
->>>>>>> 83721bff
-
-
-@pytest.mark.slow
-@flaky(max_runs=3)
-<<<<<<< HEAD
-def test_continue_first_line(main_window, qtbot):
-    """
-    Check we can bypass prevent closing.
-    """
-    code = "print('a =', 1 + 6)\nprint('b =', 1 + 8)\n"
-
-    # Wait until the window is fully up
-    shell = main_window.ipyconsole.get_current_shellwidget()
-    qtbot.waitUntil(lambda: shell._prompt_html is not None,
-                    timeout=SHELL_TIMEOUT)
-
-    # Main variables
-    debug_action = main_window.debug_toolbar_actions[0]
-    debug_button = main_window.debug_toolbar.widgetForAction(debug_action)
-
-    # Clear all breakpoints
-    main_window.editor.clear_all_breakpoints()
-
-    # create new file
-    main_window.editor.new()
-    code_editor = main_window.editor.get_focus_widget()
-    code_editor.set_text(code)
-
-    CONF.set('ipython_console', 'pdb_stop_first_line', False)
-    # Start debugging
-    with qtbot.waitSignal(shell.executed):
-        qtbot.mouseClick(debug_button, Qt.LeftButton)
-    # The debugging should finish
-    qtbot.waitUntil(lambda: not shell.is_debugging())
-    CONF.set('ipython_console', 'pdb_stop_first_line', True)
-
-    # Check everything was executed
-    qtbot.waitUntil(lambda: "a = 7" in shell._control.toPlainText())
-    assert "b = 9" in shell._control.toPlainText()
-=======
+
+
+@pytest.mark.slow
+@flaky(max_runs=3)
 @pytest.mark.parametrize(
     'main_window',
     [{'spy_config': ('main', 'show_tour_message', 2)}],
@@ -3649,7 +3576,82 @@
     # Close the tour
     main_window.tour.close_tour()
     qtbot.waitUntil(lambda: not main_window.tour.is_running, timeout=9000)
->>>>>>> 83721bff
+
+
+@pytest.mark.slow
+@flaky(max_runs=3)
+def test_prevent_closing(main_window, qtbot):
+    """
+    Check we can bypass prevent closing.
+    """
+    code = "print(1 + 6)\nprint(1 + 6)\n"
+
+    # Wait until the window is fully up
+    shell = main_window.ipyconsole.get_current_shellwidget()
+    qtbot.waitUntil(lambda: shell._prompt_html is not None,
+                    timeout=SHELL_TIMEOUT)
+
+    # Main variables
+    debug_action = main_window.debug_toolbar_actions[0]
+    debug_button = main_window.debug_toolbar.widgetForAction(debug_action)
+
+    # Clear all breakpoints
+    main_window.editor.clear_all_breakpoints()
+
+    # create new file
+    main_window.editor.new()
+    code_editor = main_window.editor.get_focus_widget()
+    code_editor.set_text(code)
+    code_editor.debugger.toogle_breakpoint(line_number=1)
+
+    # Start debugging
+    with qtbot.waitSignal(shell.executed):
+        qtbot.mouseClick(debug_button, Qt.LeftButton)
+
+    CONF.set('ipython_console', 'pdb_prevent_closing', False)
+    # Check we can close a file we debug if the option is disabled
+    assert main_window.editor.get_current_editorstack().close_file()
+    CONF.set('ipython_console', 'pdb_prevent_closing', True)
+    # Check we are still debugging
+    assert shell.is_debugging()
+
+
+@pytest.mark.slow
+@flaky(max_runs=3)
+def test_continue_first_line(main_window, qtbot):
+    """
+    Check we can bypass prevent closing.
+    """
+    code = "print('a =', 1 + 6)\nprint('b =', 1 + 8)\n"
+
+    # Wait until the window is fully up
+    shell = main_window.ipyconsole.get_current_shellwidget()
+    qtbot.waitUntil(lambda: shell._prompt_html is not None,
+                    timeout=SHELL_TIMEOUT)
+
+    # Main variables
+    debug_action = main_window.debug_toolbar_actions[0]
+    debug_button = main_window.debug_toolbar.widgetForAction(debug_action)
+
+    # Clear all breakpoints
+    main_window.editor.clear_all_breakpoints()
+
+    # create new file
+    main_window.editor.new()
+    code_editor = main_window.editor.get_focus_widget()
+    code_editor.set_text(code)
+
+    CONF.set('ipython_console', 'pdb_stop_first_line', False)
+    # Start debugging
+    with qtbot.waitSignal(shell.executed):
+        qtbot.mouseClick(debug_button, Qt.LeftButton)
+    # The debugging should finish
+    qtbot.waitUntil(lambda: not shell.is_debugging())
+    CONF.set('ipython_console', 'pdb_stop_first_line', True)
+
+    # Check everything was executed
+    qtbot.waitUntil(lambda: "a = 7" in shell._control.toPlainText())
+    assert "b = 9" in shell._control.toPlainText()
 
 
 if __name__ == "__main__":
