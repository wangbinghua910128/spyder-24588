--- conflicted
+++ resolved
@@ -5391,7 +5391,6 @@
 
 
 @pytest.mark.slow
-<<<<<<< HEAD
 @pytest.mark.skipif(
     not sys.platform.startswith('linux'),
     reason="Does not work on Mac and Windows")
@@ -5544,18 +5543,12 @@
 def test_enter_debugger(main_window, qtbot):
     """
     Test that we can enter the debugger while code is running in the kernel.
-=======
-def test_visible_plugins(main_window, qtbot):
-    """
-    Test that saving and restoring visible plugins works as expected.
->>>>>>> 9d485f15
-    """
-    # Wait until the window is fully up
-    shell = main_window.ipyconsole.get_current_shellwidget()
-    qtbot.waitUntil(
-        lambda: shell._prompt_html is not None, timeout=SHELL_TIMEOUT)
-
-<<<<<<< HEAD
+    """
+    # Wait until the window is fully up
+    shell = main_window.ipyconsole.get_current_shellwidget()
+    qtbot.waitUntil(
+        lambda: shell._prompt_html is not None, timeout=SHELL_TIMEOUT)
+
     from spyder.plugins.debugger.widgets.main_widget import (
         DebuggerWidgetActions)
 
@@ -5740,7 +5733,18 @@
     assert time.time() - t0 < 10
     with qtbot.waitSignal(shell.executed):
         shell.execute('q')
-=======
+
+
+@pytest.mark.slow
+def test_visible_plugins(main_window, qtbot):
+    """
+    Test that saving and restoring visible plugins works as expected.
+    """
+    # Wait until the window is fully up
+    shell = main_window.ipyconsole.get_current_shellwidget()
+    qtbot.waitUntil(
+        lambda: shell._prompt_html is not None, timeout=SHELL_TIMEOUT)
+
     # Load default layout
     main_window.layouts.quick_layout_switch(DefaultLayouts.SpyderLayout)
 
@@ -5770,7 +5774,6 @@
             visible_plugins.append(plugin_name)
 
     assert set(selected) == set(visible_plugins)
->>>>>>> 9d485f15
 
 
 if __name__ == "__main__":
