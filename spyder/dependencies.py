--- conflicted
+++ resolved
@@ -40,16 +40,8 @@
 CLOUDPICKLE_REQVER = '>=0.5.0'
 COOKIECUTTER_REQVER = '>=1.6.0'
 DIFF_MATCH_PATCH_REQVER = '>=20181111'
-<<<<<<< HEAD
 INTERVALTREE_REQVER = '>=3.0.2'
-IPYTHON_REQVER = (
-    ">=7.31.1,<9.0.0,!=8.8.0,!=8.9.0,!=8.10.0,!=8.11.0,!=8.12.0,!=8.12.1")
-=======
-# None for pynsist install for now
-# (check way to add dist.info/egg.info from packages without wheels available)
-INTERVALTREE_REQVER = None if is_pynsist() else '>=3.0.2'
 IPYTHON_REQVER = ">=8.12.2,<8.13.0" if PY38 else ">=8.13.0,<9.0.0"
->>>>>>> 734d65ab
 JEDI_REQVER = '>=0.17.2,<0.20.0'
 JELLYFISH_REQVER = '>=0.7'
 JSONSCHEMA_REQVER = '>=3.2.0'
