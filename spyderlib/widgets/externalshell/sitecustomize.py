# -*- coding: utf-8 -*-
# Spyder's ExternalPythonShell sitecustomize

import sys
import os
import os.path as osp
import pdb
import bdb
import __builtin__


# Colorization of sys.stderr (standard Python interpreter)
if os.environ.get("COLORIZE_SYS_STDERR", "").lower() == "true":
    class StderrProxy(object):
        """Proxy to sys.stderr file object overriding only the `write` method 
        to provide red colorization for the whole stream, and blue-underlined 
        for traceback file links""" 
        def __init__(self):
            self.old_stderr = sys.stderr
            self.__buffer = ''
            sys.stderr = self
        
        def __getattr__(self, name):
            return getattr(self.old_stderr, name)
            
        def write(self, text):
            if os.name == 'nt' and '\n' not in text:
                self.__buffer += text
                return
            for text in (self.__buffer+text).splitlines(True):
                if text.startswith('  File') \
                and not text.startswith('  File "<'):
                    # Show error links in blue underlined text
                    colored_text = '  '+'\x1b[4;34m'+text[2:]+'\x1b[0m'
                else:
                    # Show error messages in red
                    colored_text = '\x1b[31m'+text+'\x1b[0m'
                self.old_stderr.write(colored_text)
            self.__buffer = ''
    
    stderrproxy = StderrProxy()


# Prepending this spyderlib package's path to sys.path to be sure 
# that another version of spyderlib won't be imported instead:
spyderlib_path = osp.dirname(__file__)
while not osp.isdir(osp.join(spyderlib_path, 'spyderlib')):
    spyderlib_path = osp.abspath(osp.join(spyderlib_path, os.pardir))
if not spyderlib_path.startswith(sys.prefix):
    # Spyder is not installed: moving its parent directory to the top of 
    # sys.path to be sure that this spyderlib package will be imported in 
    # the remote process (instead of another installed version of Spyder)
    while spyderlib_path in sys.path:
        sys.path.remove(spyderlib_path)
    sys.path.insert(0, spyderlib_path)
os.environ['SPYDER_PARENT_DIR'] = spyderlib_path


# Set PyQt4 API to #1 or #2
pyqt_api = int(os.environ.get("PYQT_API", "0"))
if pyqt_api:
    try:
        import sip
        try:
            for qtype in ('QString', 'QVariant'):
                sip.setapi(qtype, pyqt_api)
        except AttributeError:
            # Old version of sip
            pass
    except ImportError:
        pass


if os.name == 'nt': # Windows platforms
            
    # Setting console encoding (otherwise Python does not recognize encoding)
    try:
        import locale, ctypes
        _t, _cp = locale.getdefaultlocale('LANG')
        try:
            _cp = int(_cp[2:])
            ctypes.windll.kernel32.SetConsoleCP(_cp)
            ctypes.windll.kernel32.SetConsoleOutputCP(_cp)
        except (ValueError, TypeError):
            # Code page number in locale is not valid
            pass
    except ImportError:
        pass


# For our MacOs X app
if sys.platform == 'darwin' and 'Spyder.app' in __file__:
    interpreter = os.environ.get('SPYDER_INTERPRETER')
    if 'Spyder.app' not in interpreter:
        # We added this file's dir to PYTHONPATH (in pythonshell.py)
        # so that external interpreters can import this script, and
        # now we are removing it
        del os.environ['PYTHONPATH']

        # Add a minimal library (with spyderlib) at the end of sys.path to
        # be able to connect our monitor to the external console
        app_pythonpath = 'Spyder.app/Contents/Resources/lib/python2.7'
        full_pythonpath = filter(lambda p: p.endswith(app_pythonpath),
                                 sys.path)
        if full_pythonpath:
            sys.path.remove(full_pythonpath[0])
<<<<<<< HEAD
            sys.path.append(full_pythonpath[0])
=======
            sys.path.append(full_pythonpath[0] + osp.sep + 'minimal-lib')

        # Set QT_API manually when the interpreter is EPD, to avoid
        # an ugly traceback with our scientific_startup script
        if 'EPD' in interpreter:
            mac_and_epd = True
            os.environ['QT_API'] = 'pyside'
>>>>>>> 07f3c0d9
    else:
        # Add missing variables and methods to the app's site module
        import site
        import osx_app_site
        osx_app_site.setcopyright()
        osx_app_site.sethelper()
        site._Printer = osx_app_site._Printer
        site.USER_BASE = osx_app_site.getuserbase()
        site.USER_SITE = osx_app_site.getusersitepackages()


mpl_backend = os.environ.get("MATPLOTLIB_BACKEND")
if mpl_backend:
    try:
        import matplotlib
        if os.environ.get('QT_API') == 'pyside':
            # Just for precaution, since mpl is not working with PySide
            # inside Qt apps, because of its lack of an input hook
            matplotlib.rcParams['backend.qt4'] = 'PySide'
        matplotlib.use(mpl_backend)
    except ImportError:
        pass


if os.environ.get("MATPLOTLIB_PATCH", "").lower() == "true":
    try:
        from spyderlib import mpl_patch
        mpl_patch.apply()
    except ImportError:
        pass


# Set standard outputs encoding:
# (otherwise, for example, print u"é" will fail)
encoding = None
try:
    import locale
except ImportError:
    pass
else:
    loc = locale.getdefaultlocale()
    if loc[1]:
        encoding = loc[1]

if encoding is None:
    encoding = "UTF-8"

sys.setdefaultencoding(encoding)
os.environ['SPYDER_ENCODING'] = encoding
    
try:
    import sitecustomize  #analysis:ignore
except ImportError:
    pass


# Communication between Spyder and the remote process
if os.environ.get('SPYDER_SHELL_ID') is None:
    monitor = None
else:
    from spyderlib.widgets.externalshell.monitor import Monitor
    monitor = Monitor("127.0.0.1",
                      int(os.environ['SPYDER_I_PORT']),
                      int(os.environ['SPYDER_N_PORT']),
                      os.environ['SPYDER_SHELL_ID'],
                      float(os.environ['SPYDER_AR_TIMEOUT']),
                      os.environ["SPYDER_AR_STATE"].lower() == "true")
    monitor.start()
    
    def open_in_spyder(source, lineno=1):
        """
        Open a source file in Spyder's editor (it could be a filename or a 
        Python module/package).
        
        If you want to use IPython's %edit use %ed instead
        """
        try:
            source = sys.modules[source]
        except KeyError:
            source = source
        if not isinstance(source, basestring):
            try:
                source = source.__file__
            except AttributeError:
                print >>sys.stderr, "The argument must be either a string"\
                                    "or a module object"
        if source.endswith('.pyc'):
            source = source[:-1]
        source = osp.abspath(source)
        if osp.exists(source):
            monitor.notify_open_file(source, lineno=lineno)
        else:
            print >>sys.stderr, "Can't open file %s" % source
    __builtin__.open_in_spyder = open_in_spyder
    
    # * PyQt4:
    #   * Removing PyQt4 input hook which is not working well on Windows since 
    #     opening a subprocess do not attach a real console to it
    #     (with keyboard events...)
    #   * Replacing it with our own input hook
    # * PySide:
    #   * Installing an input hook: this feature is not yet supported 
    #     natively by PySide
    if os.environ.get("INSTALL_QT_INPUTHOOK", "").lower() == "true":
        if os.environ["QT_API"] == 'pyqt':
            from PyQt4 import QtCore
            # Removing PyQt's PyOS_InputHook implementation:
            QtCore.pyqtRemoveInputHook()
        elif os.environ["QT_API"] == 'pyside':
            from PySide import QtCore
            # XXX: when PySide will implement an input hook, we will have to 
            # remove it here
        else:
            assert False

        def qt_inputhook():
            """Qt input hook for Spyder's console
            
            This input hook wait for available stdin data (notified by
            ExternalPythonShell through the monitor's inputhook_flag
            attribute), and in the meantime it processes Qt events."""
            # Refreshing variable explorer, except on first input hook call:
            # (otherwise, on slow machines, this may freeze Spyder)
            monitor.refresh_from_inputhook()
            if os.name == 'nt':
                try:
                    # This call fails for Python without readline support
                    # (or on Windows platforms) when PyOS_InputHook is called
                    # for the second consecutive time, because the 100-bytes
                    # stdin buffer is full.
                    # For more details, see the `PyOS_StdioReadline` function
                    # in Python source code (Parser/myreadline.c)
                    sys.stdin.tell()
                except IOError:
                    return 0
            app = QtCore.QCoreApplication.instance()
            if app and app.thread() is QtCore.QThread.currentThread():
                timer = QtCore.QTimer()
                QtCore.QObject.connect(timer, QtCore.SIGNAL('timeout()'),
                                       app, QtCore.SLOT('quit()'))
                monitor.toggle_inputhook_flag(False)
                while not monitor.inputhook_flag:
                    timer.start(50)
                    QtCore.QCoreApplication.exec_()
                    timer.stop()
#                # Socket-based alternative:
#                socket = QtNetwork.QLocalSocket()
#                socket.connectToServer(os.environ['SPYDER_SHELL_ID'])
#                socket.waitForConnected(-1)
#                while not socket.waitForReadyRead(10):
#                    timer.start(50)
#                    QtCore.QCoreApplication.exec_()
#                    timer.stop()
#                socket.read(3)
#                socket.disconnectFromServer()
            return 0

        # Installing Spyder's PyOS_InputHook implementation:
        import ctypes
        cb_pyfunctype = ctypes.PYFUNCTYPE(ctypes.c_int)(qt_inputhook)
        pyos_ih = ctypes.c_void_p.in_dll(ctypes.pythonapi, "PyOS_InputHook")
        pyos_ih.value = ctypes.cast(cb_pyfunctype, ctypes.c_void_p).value
    else:
        # Quite limited feature: notify only when a result is displayed in
        # console (does not notify at every prompt)
        def displayhook(obj):
            sys.__displayhook__(obj)
            monitor.refresh()
    
        sys.displayhook = displayhook


#===============================================================================
# Monkey-patching pdb
#===============================================================================

if os.environ.get("IPYTHON_KERNEL", "").lower() == "true":

    #XXX If Matplotlib is not imported first, the IPython import will fail
    try:
        import matplotlib  # analysis:ignore
    except ImportError:
        pass

    from IPython.core.debugger import Pdb as ipyPdb
    pdb.Pdb = ipyPdb

class SpyderPdb(pdb.Pdb):
    def set_spyder_breakpoints(self):
        self.clear_all_breaks()
        #------Really deleting all breakpoints:
        for bp in bdb.Breakpoint.bpbynumber:
            if bp:
                bp.deleteMe()
        bdb.Breakpoint.next = 1
        bdb.Breakpoint.bplist = {}
        bdb.Breakpoint.bpbynumber = [None]
        #------
        from spyderlib.config import CONF
        CONF.load_from_ini()
        if CONF.get('run', 'breakpoints/enabled', True):
            breakpoints = CONF.get('run', 'breakpoints', {})
            i = 0
            for fname, data in breakpoints.iteritems():
                for linenumber, condition in data:
                    i += 1
                    self.set_break(self.canonic(fname), linenumber,
                                   cond=condition)
                    
    def notify_spyder(self, frame):
        if not frame:
            return
        fname = self.canonic(frame.f_code.co_filename)
        lineno = frame.f_lineno
        if isinstance(fname, basestring) and isinstance(lineno, int):
            if osp.isfile(fname) and monitor is not None:
                monitor.notify_pdb_step(fname, lineno)

pdb.Pdb = SpyderPdb

#XXX: I know, this function is now also implemented as is in utils/misc.py but
#     I'm kind of reluctant to import spyderlib in sitecustomize, even if this
#     import is very clean.
def monkeypatch_method(cls, patch_name):
    # This function's code was inspired from the following thread:
    # "[Python-Dev] Monkeypatching idioms -- elegant or ugly?"
    # by Robert Brewer <fumanchu at aminus.org>
    # (Tue Jan 15 19:13:25 CET 2008)
    """
    Add the decorated method to the given class; replace as needed.
    
    If the named method already exists on the given class, it will
    be replaced, and a reference to the old method is created as 
    cls._old<patch_name><name>. If the "_old_<patch_name>_<name>" attribute 
    already exists, KeyError is raised.
    """
    def decorator(func):
        fname = func.__name__
        old_func = getattr(cls, fname, None)
        if old_func is not None:
            # Add the old func to a list of old funcs.
            old_ref = "_old_%s_%s" % (patch_name, fname)
            #print old_ref, old_func
            old_attr = getattr(cls, old_ref, None)
            if old_attr is None:
                setattr(cls, old_ref, old_func)
            else:
                raise KeyError("%s.%s already exists."
                               % (cls.__name__, old_ref))
        setattr(cls, fname, func)
        return func
    return decorator

@monkeypatch_method(pdb.Pdb, 'Pdb')
def user_return(self, frame, return_value):
    """This function is called when a return trap is set here."""
    # This is useful when debugging in an active interpreter (otherwise,
    # the debugger will stop before reaching the target file)
    if self._wait_for_mainpyfile:
        if (self.mainpyfile != self.canonic(frame.f_code.co_filename)
            or frame.f_lineno<= 0):
            return
        self._wait_for_mainpyfile = 0
    self._old_Pdb_user_return(frame, return_value)
        
@monkeypatch_method(pdb.Pdb, 'Pdb')
def interaction(self, frame, traceback):
    self.setup(frame, traceback)
    self.notify_spyder(frame) #-----Spyder-specific-------------------------
    self.print_stack_entry(self.stack[self.curindex])
    self.cmdloop()
    self.forget()

@monkeypatch_method(pdb.Pdb, 'Pdb')
def reset(self):
    self._old_Pdb_reset()
    if monitor is not None:
        monitor.register_pdb_session(self)
    self.set_spyder_breakpoints()

#XXX: notify spyder on any pdb command (is that good or too lazy? i.e. is more 
#     specific behaviour desired?)
@monkeypatch_method(pdb.Pdb, 'Pdb')
def postcmd(self, stop, line):
    self.notify_spyder(self.curframe)
    return self._old_Pdb_postcmd(stop, line)


# Restoring (almost) original sys.path:
# (Note: do not remove spyderlib_path from sys.path because if Spyder has been
#  installed using python setup.py install, then this could remove the 
#  'site-packages' directory from sys.path!)
try:
    sys.path.remove(osp.join(spyderlib_path,
                             "spyderlib", "widgets", "externalshell"))
except ValueError:
    pass

# Ignore PyQt4's sip API changes (this should be used wisely -e.g. for
# debugging- as dynamic API change is not supported by PyQt)
if os.environ.get("IGNORE_SIP_SETAPI_ERRORS", "").lower() == "true":
    try:
        import sip
        from sip import setapi as original_setapi
        def patched_setapi(name, no):
            try:
                original_setapi(name, no)
            except ValueError, msg:
                print >>sys.stderr, "Warning/PyQt4-Spyder (%s)" % str(msg)
        sip.setapi = patched_setapi
    except ImportError:
        pass


# The following classes and functions are mainly intended to be used from 
# an interactive Python session
class UserModuleDeleter(object):
    """
    User Module Deleter (UMD) aims at deleting user modules 
    to force Python to deeply reload them during import
    
    pathlist [list]: blacklist in terms of module path
    namelist [list]: blacklist in terms of module name
    """
    def __init__(self, namelist=None, pathlist=None):
        if namelist is None:
            namelist = []
        self.namelist = namelist+['sitecustomize', 'spyderlib', 'spyderplugins']
        if pathlist is None:
            pathlist = []
        self.pathlist = pathlist
        self.previous_modules = sys.modules.keys()

    def is_module_blacklisted(self, modname, modpath):
        for path in [sys.prefix]+self.pathlist:
            if modpath.startswith(path):
                return True
        else:
            return set(modname.split('.')) & set(self.namelist)
        
    def run(self, verbose=False):
        """
        Del user modules to force Python to deeply reload them
        
        Do not del modules which are considered as system modules, i.e. 
        modules installed in subdirectories of Python interpreter's binary
        Do not del C modules
        """
        log = []
        for modname, module in sys.modules.items():
            if modname not in self.previous_modules:
                modpath = getattr(module, '__file__', None)
                if modpath is None:
                    # *module* is a C module that is statically linked into the 
                    # interpreter. There is no way to know its path, so we 
                    # choose to ignore it.
                    continue
                if not self.is_module_blacklisted(modname, modpath):
                    log.append(modname)
                    del sys.modules[modname]
        if verbose and log:
            print "\x1b[4;33m%s\x1b[24m%s\x1b[0m"\
                  % ("UMD has deleted", ": "+", ".join(log))

__umd__ = None


def _get_globals():
    """Return current Python interpreter globals namespace"""
    from __main__ import __dict__ as namespace
    shell = namespace.get('__ipythonshell__')
    if shell is not None and hasattr(shell, 'user_ns'):
        # IPython 0.13+ kernel
        return shell.user_ns
    else:
        # Python interpreter
        return namespace
    return namespace


def runfile(filename, args=None, wdir=None, namespace=None):
    """
    Run filename
    args: command line arguments (string)
    wdir: working directory
    """
    try:
        filename = filename.decode('utf-8')
    except (UnicodeError, TypeError):
        pass
    global __umd__
    if os.environ.get("UMD_ENABLED", "").lower() == "true":
        if __umd__ is None:
            namelist = os.environ.get("UMD_NAMELIST", None)
            if namelist is not None:
                namelist = namelist.split(',')
            __umd__ = UserModuleDeleter(namelist=namelist)
        else:
            verbose = os.environ.get("UMD_VERBOSE", "").lower() == "true"
            __umd__.run(verbose=verbose)
    if args is not None and not isinstance(args, basestring):
        raise TypeError("expected a character buffer object")
    if namespace is None:
        namespace = _get_globals()
    namespace['__file__'] = filename
    sys.argv = [filename]
    if args is not None:
        for arg in args.split():
            sys.argv.append(arg)
    if wdir is not None:
        try:
            wdir = wdir.decode('utf-8')
        except (UnicodeError, TypeError):
            pass
        os.chdir(wdir)
    execfile(filename, namespace)
    sys.argv = ['']
    namespace.pop('__file__')
    
__builtin__.runfile = runfile


def debugfile(filename, args=None, wdir=None):
    """
    Debug filename
    args: command line arguments (string)
    wdir: working directory
    """
    debugger = pdb.Pdb()
    filename = debugger.canonic(filename)
    debugger._wait_for_mainpyfile = 1
    debugger.mainpyfile = filename
    debugger._user_requested_quit = 0
    debugger.run("runfile(%r, args=%r, wdir=%r)" % (filename, args, wdir))

__builtin__.debugfile = debugfile


def evalsc(command):
    """Evaluate special commands
    (analog to IPython's magic commands but far less powerful/complete)"""
    assert command.startswith(('%', '!'))
    system_command = command.startswith('!')
    command = command[1:].strip()
    if system_command:
        # System command
        if command.startswith('cd '):
            evalsc('%'+command)
        else:
            from subprocess import Popen, PIPE
            Popen(command, shell=True, stdin=PIPE)
            print '\n'
    else:
        # General command
        namespace = _get_globals()
        import re
        clear_match = re.match(r"^clear ([a-zA-Z0-9_, ]+)", command)
        cd_match = re.match(r"^cd \"?\'?([a-zA-Z0-9_\ \:\\\/\.]+)", command)
        if cd_match:
            os.chdir(eval('r"%s"' % cd_match.groups()[0].strip()))
        elif clear_match:
            varnames = clear_match.groups()[0].replace(' ', '').split(',')
            for varname in varnames:
                try:
                    namespace.pop(varname)
                except KeyError:
                    pass
        elif command in ('cd', 'pwd'):
            print os.getcwdu()
        elif command == 'ls':
            if os.name == 'nt':
                evalsc('!dir')
            else:
                evalsc('!ls')
        elif command == 'scientific':
            from spyderlib import baseconfig
            execfile(baseconfig.SCIENTIFIC_STARTUP, namespace)
        else:
            raise NotImplementedError("Unsupported command: '%s'" % command)

__builtin__.evalsc = evalsc


# Restoring original PYTHONPATH
try:
    os.environ['PYTHONPATH'] = os.environ['OLD_PYTHONPATH']
    del os.environ['OLD_PYTHONPATH']
except KeyError:
    if os.environ.get('PYTHONPATH') is not None:
        del os.environ['PYTHONPATH']
<|MERGE_RESOLUTION|>--- conflicted
+++ resolved
@@ -1,607 +1,597 @@
-# -*- coding: utf-8 -*-
-# Spyder's ExternalPythonShell sitecustomize
-
-import sys
-import os
-import os.path as osp
-import pdb
-import bdb
-import __builtin__
-
-
-# Colorization of sys.stderr (standard Python interpreter)
-if os.environ.get("COLORIZE_SYS_STDERR", "").lower() == "true":
-    class StderrProxy(object):
-        """Proxy to sys.stderr file object overriding only the `write` method 
-        to provide red colorization for the whole stream, and blue-underlined 
-        for traceback file links""" 
-        def __init__(self):
-            self.old_stderr = sys.stderr
-            self.__buffer = ''
-            sys.stderr = self
-        
-        def __getattr__(self, name):
-            return getattr(self.old_stderr, name)
-            
-        def write(self, text):
-            if os.name == 'nt' and '\n' not in text:
-                self.__buffer += text
-                return
-            for text in (self.__buffer+text).splitlines(True):
-                if text.startswith('  File') \
-                and not text.startswith('  File "<'):
-                    # Show error links in blue underlined text
-                    colored_text = '  '+'\x1b[4;34m'+text[2:]+'\x1b[0m'
-                else:
-                    # Show error messages in red
-                    colored_text = '\x1b[31m'+text+'\x1b[0m'
-                self.old_stderr.write(colored_text)
-            self.__buffer = ''
-    
-    stderrproxy = StderrProxy()
-
-
-# Prepending this spyderlib package's path to sys.path to be sure 
-# that another version of spyderlib won't be imported instead:
-spyderlib_path = osp.dirname(__file__)
-while not osp.isdir(osp.join(spyderlib_path, 'spyderlib')):
-    spyderlib_path = osp.abspath(osp.join(spyderlib_path, os.pardir))
-if not spyderlib_path.startswith(sys.prefix):
-    # Spyder is not installed: moving its parent directory to the top of 
-    # sys.path to be sure that this spyderlib package will be imported in 
-    # the remote process (instead of another installed version of Spyder)
-    while spyderlib_path in sys.path:
-        sys.path.remove(spyderlib_path)
-    sys.path.insert(0, spyderlib_path)
-os.environ['SPYDER_PARENT_DIR'] = spyderlib_path
-
-
-# Set PyQt4 API to #1 or #2
-pyqt_api = int(os.environ.get("PYQT_API", "0"))
-if pyqt_api:
-    try:
-        import sip
-        try:
-            for qtype in ('QString', 'QVariant'):
-                sip.setapi(qtype, pyqt_api)
-        except AttributeError:
-            # Old version of sip
-            pass
-    except ImportError:
-        pass
-
-
-if os.name == 'nt': # Windows platforms
-            
-    # Setting console encoding (otherwise Python does not recognize encoding)
-    try:
-        import locale, ctypes
-        _t, _cp = locale.getdefaultlocale('LANG')
-        try:
-            _cp = int(_cp[2:])
-            ctypes.windll.kernel32.SetConsoleCP(_cp)
-            ctypes.windll.kernel32.SetConsoleOutputCP(_cp)
-        except (ValueError, TypeError):
-            # Code page number in locale is not valid
-            pass
-    except ImportError:
-        pass
-
-
-# For our MacOs X app
-if sys.platform == 'darwin' and 'Spyder.app' in __file__:
-    interpreter = os.environ.get('SPYDER_INTERPRETER')
-    if 'Spyder.app' not in interpreter:
-        # We added this file's dir to PYTHONPATH (in pythonshell.py)
-        # so that external interpreters can import this script, and
-        # now we are removing it
-        del os.environ['PYTHONPATH']
-
-        # Add a minimal library (with spyderlib) at the end of sys.path to
-        # be able to connect our monitor to the external console
-        app_pythonpath = 'Spyder.app/Contents/Resources/lib/python2.7'
-        full_pythonpath = filter(lambda p: p.endswith(app_pythonpath),
-                                 sys.path)
-        if full_pythonpath:
-            sys.path.remove(full_pythonpath[0])
-<<<<<<< HEAD
-            sys.path.append(full_pythonpath[0])
-=======
-            sys.path.append(full_pythonpath[0] + osp.sep + 'minimal-lib')
-
-        # Set QT_API manually when the interpreter is EPD, to avoid
-        # an ugly traceback with our scientific_startup script
-        if 'EPD' in interpreter:
-            mac_and_epd = True
-            os.environ['QT_API'] = 'pyside'
->>>>>>> 07f3c0d9
-    else:
-        # Add missing variables and methods to the app's site module
-        import site
-        import osx_app_site
-        osx_app_site.setcopyright()
-        osx_app_site.sethelper()
-        site._Printer = osx_app_site._Printer
-        site.USER_BASE = osx_app_site.getuserbase()
-        site.USER_SITE = osx_app_site.getusersitepackages()
-
-
-mpl_backend = os.environ.get("MATPLOTLIB_BACKEND")
-if mpl_backend:
-    try:
-        import matplotlib
-        if os.environ.get('QT_API') == 'pyside':
-            # Just for precaution, since mpl is not working with PySide
-            # inside Qt apps, because of its lack of an input hook
-            matplotlib.rcParams['backend.qt4'] = 'PySide'
-        matplotlib.use(mpl_backend)
-    except ImportError:
-        pass
-
-
-if os.environ.get("MATPLOTLIB_PATCH", "").lower() == "true":
-    try:
-        from spyderlib import mpl_patch
-        mpl_patch.apply()
-    except ImportError:
-        pass
-
-
-# Set standard outputs encoding:
-# (otherwise, for example, print u"é" will fail)
-encoding = None
-try:
-    import locale
-except ImportError:
-    pass
-else:
-    loc = locale.getdefaultlocale()
-    if loc[1]:
-        encoding = loc[1]
-
-if encoding is None:
-    encoding = "UTF-8"
-
-sys.setdefaultencoding(encoding)
-os.environ['SPYDER_ENCODING'] = encoding
-    
-try:
-    import sitecustomize  #analysis:ignore
-except ImportError:
-    pass
-
-
-# Communication between Spyder and the remote process
-if os.environ.get('SPYDER_SHELL_ID') is None:
-    monitor = None
-else:
-    from spyderlib.widgets.externalshell.monitor import Monitor
-    monitor = Monitor("127.0.0.1",
-                      int(os.environ['SPYDER_I_PORT']),
-                      int(os.environ['SPYDER_N_PORT']),
-                      os.environ['SPYDER_SHELL_ID'],
-                      float(os.environ['SPYDER_AR_TIMEOUT']),
-                      os.environ["SPYDER_AR_STATE"].lower() == "true")
-    monitor.start()
-    
-    def open_in_spyder(source, lineno=1):
-        """
-        Open a source file in Spyder's editor (it could be a filename or a 
-        Python module/package).
-        
-        If you want to use IPython's %edit use %ed instead
-        """
-        try:
-            source = sys.modules[source]
-        except KeyError:
-            source = source
-        if not isinstance(source, basestring):
-            try:
-                source = source.__file__
-            except AttributeError:
-                print >>sys.stderr, "The argument must be either a string"\
-                                    "or a module object"
-        if source.endswith('.pyc'):
-            source = source[:-1]
-        source = osp.abspath(source)
-        if osp.exists(source):
-            monitor.notify_open_file(source, lineno=lineno)
-        else:
-            print >>sys.stderr, "Can't open file %s" % source
-    __builtin__.open_in_spyder = open_in_spyder
-    
-    # * PyQt4:
-    #   * Removing PyQt4 input hook which is not working well on Windows since 
-    #     opening a subprocess do not attach a real console to it
-    #     (with keyboard events...)
-    #   * Replacing it with our own input hook
-    # * PySide:
-    #   * Installing an input hook: this feature is not yet supported 
-    #     natively by PySide
-    if os.environ.get("INSTALL_QT_INPUTHOOK", "").lower() == "true":
-        if os.environ["QT_API"] == 'pyqt':
-            from PyQt4 import QtCore
-            # Removing PyQt's PyOS_InputHook implementation:
-            QtCore.pyqtRemoveInputHook()
-        elif os.environ["QT_API"] == 'pyside':
-            from PySide import QtCore
-            # XXX: when PySide will implement an input hook, we will have to 
-            # remove it here
-        else:
-            assert False
-
-        def qt_inputhook():
-            """Qt input hook for Spyder's console
-            
-            This input hook wait for available stdin data (notified by
-            ExternalPythonShell through the monitor's inputhook_flag
-            attribute), and in the meantime it processes Qt events."""
-            # Refreshing variable explorer, except on first input hook call:
-            # (otherwise, on slow machines, this may freeze Spyder)
-            monitor.refresh_from_inputhook()
-            if os.name == 'nt':
-                try:
-                    # This call fails for Python without readline support
-                    # (or on Windows platforms) when PyOS_InputHook is called
-                    # for the second consecutive time, because the 100-bytes
-                    # stdin buffer is full.
-                    # For more details, see the `PyOS_StdioReadline` function
-                    # in Python source code (Parser/myreadline.c)
-                    sys.stdin.tell()
-                except IOError:
-                    return 0
-            app = QtCore.QCoreApplication.instance()
-            if app and app.thread() is QtCore.QThread.currentThread():
-                timer = QtCore.QTimer()
-                QtCore.QObject.connect(timer, QtCore.SIGNAL('timeout()'),
-                                       app, QtCore.SLOT('quit()'))
-                monitor.toggle_inputhook_flag(False)
-                while not monitor.inputhook_flag:
-                    timer.start(50)
-                    QtCore.QCoreApplication.exec_()
-                    timer.stop()
-#                # Socket-based alternative:
-#                socket = QtNetwork.QLocalSocket()
-#                socket.connectToServer(os.environ['SPYDER_SHELL_ID'])
-#                socket.waitForConnected(-1)
-#                while not socket.waitForReadyRead(10):
-#                    timer.start(50)
-#                    QtCore.QCoreApplication.exec_()
-#                    timer.stop()
-#                socket.read(3)
-#                socket.disconnectFromServer()
-            return 0
-
-        # Installing Spyder's PyOS_InputHook implementation:
-        import ctypes
-        cb_pyfunctype = ctypes.PYFUNCTYPE(ctypes.c_int)(qt_inputhook)
-        pyos_ih = ctypes.c_void_p.in_dll(ctypes.pythonapi, "PyOS_InputHook")
-        pyos_ih.value = ctypes.cast(cb_pyfunctype, ctypes.c_void_p).value
-    else:
-        # Quite limited feature: notify only when a result is displayed in
-        # console (does not notify at every prompt)
-        def displayhook(obj):
-            sys.__displayhook__(obj)
-            monitor.refresh()
-    
-        sys.displayhook = displayhook
-
-
-#===============================================================================
-# Monkey-patching pdb
-#===============================================================================
-
-if os.environ.get("IPYTHON_KERNEL", "").lower() == "true":
-
-    #XXX If Matplotlib is not imported first, the IPython import will fail
-    try:
-        import matplotlib  # analysis:ignore
-    except ImportError:
-        pass
-
-    from IPython.core.debugger import Pdb as ipyPdb
-    pdb.Pdb = ipyPdb
-
-class SpyderPdb(pdb.Pdb):
-    def set_spyder_breakpoints(self):
-        self.clear_all_breaks()
-        #------Really deleting all breakpoints:
-        for bp in bdb.Breakpoint.bpbynumber:
-            if bp:
-                bp.deleteMe()
-        bdb.Breakpoint.next = 1
-        bdb.Breakpoint.bplist = {}
-        bdb.Breakpoint.bpbynumber = [None]
-        #------
-        from spyderlib.config import CONF
-        CONF.load_from_ini()
-        if CONF.get('run', 'breakpoints/enabled', True):
-            breakpoints = CONF.get('run', 'breakpoints', {})
-            i = 0
-            for fname, data in breakpoints.iteritems():
-                for linenumber, condition in data:
-                    i += 1
-                    self.set_break(self.canonic(fname), linenumber,
-                                   cond=condition)
-                    
-    def notify_spyder(self, frame):
-        if not frame:
-            return
-        fname = self.canonic(frame.f_code.co_filename)
-        lineno = frame.f_lineno
-        if isinstance(fname, basestring) and isinstance(lineno, int):
-            if osp.isfile(fname) and monitor is not None:
-                monitor.notify_pdb_step(fname, lineno)
-
-pdb.Pdb = SpyderPdb
-
-#XXX: I know, this function is now also implemented as is in utils/misc.py but
-#     I'm kind of reluctant to import spyderlib in sitecustomize, even if this
-#     import is very clean.
-def monkeypatch_method(cls, patch_name):
-    # This function's code was inspired from the following thread:
-    # "[Python-Dev] Monkeypatching idioms -- elegant or ugly?"
-    # by Robert Brewer <fumanchu at aminus.org>
-    # (Tue Jan 15 19:13:25 CET 2008)
-    """
-    Add the decorated method to the given class; replace as needed.
-    
-    If the named method already exists on the given class, it will
-    be replaced, and a reference to the old method is created as 
-    cls._old<patch_name><name>. If the "_old_<patch_name>_<name>" attribute 
-    already exists, KeyError is raised.
-    """
-    def decorator(func):
-        fname = func.__name__
-        old_func = getattr(cls, fname, None)
-        if old_func is not None:
-            # Add the old func to a list of old funcs.
-            old_ref = "_old_%s_%s" % (patch_name, fname)
-            #print old_ref, old_func
-            old_attr = getattr(cls, old_ref, None)
-            if old_attr is None:
-                setattr(cls, old_ref, old_func)
-            else:
-                raise KeyError("%s.%s already exists."
-                               % (cls.__name__, old_ref))
-        setattr(cls, fname, func)
-        return func
-    return decorator
-
-@monkeypatch_method(pdb.Pdb, 'Pdb')
-def user_return(self, frame, return_value):
-    """This function is called when a return trap is set here."""
-    # This is useful when debugging in an active interpreter (otherwise,
-    # the debugger will stop before reaching the target file)
-    if self._wait_for_mainpyfile:
-        if (self.mainpyfile != self.canonic(frame.f_code.co_filename)
-            or frame.f_lineno<= 0):
-            return
-        self._wait_for_mainpyfile = 0
-    self._old_Pdb_user_return(frame, return_value)
-        
-@monkeypatch_method(pdb.Pdb, 'Pdb')
-def interaction(self, frame, traceback):
-    self.setup(frame, traceback)
-    self.notify_spyder(frame) #-----Spyder-specific-------------------------
-    self.print_stack_entry(self.stack[self.curindex])
-    self.cmdloop()
-    self.forget()
-
-@monkeypatch_method(pdb.Pdb, 'Pdb')
-def reset(self):
-    self._old_Pdb_reset()
-    if monitor is not None:
-        monitor.register_pdb_session(self)
-    self.set_spyder_breakpoints()
-
-#XXX: notify spyder on any pdb command (is that good or too lazy? i.e. is more 
-#     specific behaviour desired?)
-@monkeypatch_method(pdb.Pdb, 'Pdb')
-def postcmd(self, stop, line):
-    self.notify_spyder(self.curframe)
-    return self._old_Pdb_postcmd(stop, line)
-
-
-# Restoring (almost) original sys.path:
-# (Note: do not remove spyderlib_path from sys.path because if Spyder has been
-#  installed using python setup.py install, then this could remove the 
-#  'site-packages' directory from sys.path!)
-try:
-    sys.path.remove(osp.join(spyderlib_path,
-                             "spyderlib", "widgets", "externalshell"))
-except ValueError:
-    pass
-
-# Ignore PyQt4's sip API changes (this should be used wisely -e.g. for
-# debugging- as dynamic API change is not supported by PyQt)
-if os.environ.get("IGNORE_SIP_SETAPI_ERRORS", "").lower() == "true":
-    try:
-        import sip
-        from sip import setapi as original_setapi
-        def patched_setapi(name, no):
-            try:
-                original_setapi(name, no)
-            except ValueError, msg:
-                print >>sys.stderr, "Warning/PyQt4-Spyder (%s)" % str(msg)
-        sip.setapi = patched_setapi
-    except ImportError:
-        pass
-
-
-# The following classes and functions are mainly intended to be used from 
-# an interactive Python session
-class UserModuleDeleter(object):
-    """
-    User Module Deleter (UMD) aims at deleting user modules 
-    to force Python to deeply reload them during import
-    
-    pathlist [list]: blacklist in terms of module path
-    namelist [list]: blacklist in terms of module name
-    """
-    def __init__(self, namelist=None, pathlist=None):
-        if namelist is None:
-            namelist = []
-        self.namelist = namelist+['sitecustomize', 'spyderlib', 'spyderplugins']
-        if pathlist is None:
-            pathlist = []
-        self.pathlist = pathlist
-        self.previous_modules = sys.modules.keys()
-
-    def is_module_blacklisted(self, modname, modpath):
-        for path in [sys.prefix]+self.pathlist:
-            if modpath.startswith(path):
-                return True
-        else:
-            return set(modname.split('.')) & set(self.namelist)
-        
-    def run(self, verbose=False):
-        """
-        Del user modules to force Python to deeply reload them
-        
-        Do not del modules which are considered as system modules, i.e. 
-        modules installed in subdirectories of Python interpreter's binary
-        Do not del C modules
-        """
-        log = []
-        for modname, module in sys.modules.items():
-            if modname not in self.previous_modules:
-                modpath = getattr(module, '__file__', None)
-                if modpath is None:
-                    # *module* is a C module that is statically linked into the 
-                    # interpreter. There is no way to know its path, so we 
-                    # choose to ignore it.
-                    continue
-                if not self.is_module_blacklisted(modname, modpath):
-                    log.append(modname)
-                    del sys.modules[modname]
-        if verbose and log:
-            print "\x1b[4;33m%s\x1b[24m%s\x1b[0m"\
-                  % ("UMD has deleted", ": "+", ".join(log))
-
-__umd__ = None
-
-
-def _get_globals():
-    """Return current Python interpreter globals namespace"""
-    from __main__ import __dict__ as namespace
-    shell = namespace.get('__ipythonshell__')
-    if shell is not None and hasattr(shell, 'user_ns'):
-        # IPython 0.13+ kernel
-        return shell.user_ns
-    else:
-        # Python interpreter
-        return namespace
-    return namespace
-
-
-def runfile(filename, args=None, wdir=None, namespace=None):
-    """
-    Run filename
-    args: command line arguments (string)
-    wdir: working directory
-    """
-    try:
-        filename = filename.decode('utf-8')
-    except (UnicodeError, TypeError):
-        pass
-    global __umd__
-    if os.environ.get("UMD_ENABLED", "").lower() == "true":
-        if __umd__ is None:
-            namelist = os.environ.get("UMD_NAMELIST", None)
-            if namelist is not None:
-                namelist = namelist.split(',')
-            __umd__ = UserModuleDeleter(namelist=namelist)
-        else:
-            verbose = os.environ.get("UMD_VERBOSE", "").lower() == "true"
-            __umd__.run(verbose=verbose)
-    if args is not None and not isinstance(args, basestring):
-        raise TypeError("expected a character buffer object")
-    if namespace is None:
-        namespace = _get_globals()
-    namespace['__file__'] = filename
-    sys.argv = [filename]
-    if args is not None:
-        for arg in args.split():
-            sys.argv.append(arg)
-    if wdir is not None:
-        try:
-            wdir = wdir.decode('utf-8')
-        except (UnicodeError, TypeError):
-            pass
-        os.chdir(wdir)
-    execfile(filename, namespace)
-    sys.argv = ['']
-    namespace.pop('__file__')
-    
-__builtin__.runfile = runfile
-
-
-def debugfile(filename, args=None, wdir=None):
-    """
-    Debug filename
-    args: command line arguments (string)
-    wdir: working directory
-    """
-    debugger = pdb.Pdb()
-    filename = debugger.canonic(filename)
-    debugger._wait_for_mainpyfile = 1
-    debugger.mainpyfile = filename
-    debugger._user_requested_quit = 0
-    debugger.run("runfile(%r, args=%r, wdir=%r)" % (filename, args, wdir))
-
-__builtin__.debugfile = debugfile
-
-
-def evalsc(command):
-    """Evaluate special commands
-    (analog to IPython's magic commands but far less powerful/complete)"""
-    assert command.startswith(('%', '!'))
-    system_command = command.startswith('!')
-    command = command[1:].strip()
-    if system_command:
-        # System command
-        if command.startswith('cd '):
-            evalsc('%'+command)
-        else:
-            from subprocess import Popen, PIPE
-            Popen(command, shell=True, stdin=PIPE)
-            print '\n'
-    else:
-        # General command
-        namespace = _get_globals()
-        import re
-        clear_match = re.match(r"^clear ([a-zA-Z0-9_, ]+)", command)
-        cd_match = re.match(r"^cd \"?\'?([a-zA-Z0-9_\ \:\\\/\.]+)", command)
-        if cd_match:
-            os.chdir(eval('r"%s"' % cd_match.groups()[0].strip()))
-        elif clear_match:
-            varnames = clear_match.groups()[0].replace(' ', '').split(',')
-            for varname in varnames:
-                try:
-                    namespace.pop(varname)
-                except KeyError:
-                    pass
-        elif command in ('cd', 'pwd'):
-            print os.getcwdu()
-        elif command == 'ls':
-            if os.name == 'nt':
-                evalsc('!dir')
-            else:
-                evalsc('!ls')
-        elif command == 'scientific':
-            from spyderlib import baseconfig
-            execfile(baseconfig.SCIENTIFIC_STARTUP, namespace)
-        else:
-            raise NotImplementedError("Unsupported command: '%s'" % command)
-
-__builtin__.evalsc = evalsc
-
-
-# Restoring original PYTHONPATH
-try:
-    os.environ['PYTHONPATH'] = os.environ['OLD_PYTHONPATH']
-    del os.environ['OLD_PYTHONPATH']
-except KeyError:
-    if os.environ.get('PYTHONPATH') is not None:
-        del os.environ['PYTHONPATH']
+# -*- coding: utf-8 -*-
+# Spyder's ExternalPythonShell sitecustomize
+
+import sys
+import os
+import os.path as osp
+import pdb
+import bdb
+import __builtin__
+
+
+# Colorization of sys.stderr (standard Python interpreter)
+if os.environ.get("COLORIZE_SYS_STDERR", "").lower() == "true":
+    class StderrProxy(object):
+        """Proxy to sys.stderr file object overriding only the `write` method 
+        to provide red colorization for the whole stream, and blue-underlined 
+        for traceback file links""" 
+        def __init__(self):
+            self.old_stderr = sys.stderr
+            self.__buffer = ''
+            sys.stderr = self
+        
+        def __getattr__(self, name):
+            return getattr(self.old_stderr, name)
+            
+        def write(self, text):
+            if os.name == 'nt' and '\n' not in text:
+                self.__buffer += text
+                return
+            for text in (self.__buffer+text).splitlines(True):
+                if text.startswith('  File') \
+                and not text.startswith('  File "<'):
+                    # Show error links in blue underlined text
+                    colored_text = '  '+'\x1b[4;34m'+text[2:]+'\x1b[0m'
+                else:
+                    # Show error messages in red
+                    colored_text = '\x1b[31m'+text+'\x1b[0m'
+                self.old_stderr.write(colored_text)
+            self.__buffer = ''
+    
+    stderrproxy = StderrProxy()
+
+
+# Prepending this spyderlib package's path to sys.path to be sure 
+# that another version of spyderlib won't be imported instead:
+spyderlib_path = osp.dirname(__file__)
+while not osp.isdir(osp.join(spyderlib_path, 'spyderlib')):
+    spyderlib_path = osp.abspath(osp.join(spyderlib_path, os.pardir))
+if not spyderlib_path.startswith(sys.prefix):
+    # Spyder is not installed: moving its parent directory to the top of 
+    # sys.path to be sure that this spyderlib package will be imported in 
+    # the remote process (instead of another installed version of Spyder)
+    while spyderlib_path in sys.path:
+        sys.path.remove(spyderlib_path)
+    sys.path.insert(0, spyderlib_path)
+os.environ['SPYDER_PARENT_DIR'] = spyderlib_path
+
+
+# Set PyQt4 API to #1 or #2
+pyqt_api = int(os.environ.get("PYQT_API", "0"))
+if pyqt_api:
+    try:
+        import sip
+        try:
+            for qtype in ('QString', 'QVariant'):
+                sip.setapi(qtype, pyqt_api)
+        except AttributeError:
+            # Old version of sip
+            pass
+    except ImportError:
+        pass
+
+
+if os.name == 'nt': # Windows platforms
+            
+    # Setting console encoding (otherwise Python does not recognize encoding)
+    try:
+        import locale, ctypes
+        _t, _cp = locale.getdefaultlocale('LANG')
+        try:
+            _cp = int(_cp[2:])
+            ctypes.windll.kernel32.SetConsoleCP(_cp)
+            ctypes.windll.kernel32.SetConsoleOutputCP(_cp)
+        except (ValueError, TypeError):
+            # Code page number in locale is not valid
+            pass
+    except ImportError:
+        pass
+
+
+# For our MacOs X app
+if sys.platform == 'darwin' and 'Spyder.app' in __file__:
+    interpreter = os.environ.get('SPYDER_INTERPRETER')
+    if 'Spyder.app' not in interpreter:
+        # We added this file's dir to PYTHONPATH (in pythonshell.py)
+        # so that external interpreters can import this script, and
+        # now we are removing it
+        del os.environ['PYTHONPATH']
+
+        # Add a minimal library (with spyderlib) at the end of sys.path to
+        # be able to connect our monitor to the external console
+        app_pythonpath = 'Spyder.app/Contents/Resources/lib/python2.7'
+        full_pythonpath = filter(lambda p: p.endswith(app_pythonpath),
+                                 sys.path)
+        if full_pythonpath:
+            sys.path.remove(full_pythonpath[0])
+            sys.path.append(full_pythonpath[0] + osp.sep + 'minimal-lib')
+    else:
+        # Add missing variables and methods to the app's site module
+        import site
+        import osx_app_site
+        osx_app_site.setcopyright()
+        osx_app_site.sethelper()
+        site._Printer = osx_app_site._Printer
+        site.USER_BASE = osx_app_site.getuserbase()
+        site.USER_SITE = osx_app_site.getusersitepackages()
+
+
+mpl_backend = os.environ.get("MATPLOTLIB_BACKEND")
+if mpl_backend:
+    try:
+        import matplotlib
+        if os.environ.get('QT_API') == 'pyside':
+            # Just for precaution, since mpl is not working with PySide
+            # inside Qt apps, because of its lack of an input hook
+            matplotlib.rcParams['backend.qt4'] = 'PySide'
+        matplotlib.use(mpl_backend)
+    except ImportError:
+        pass
+
+
+if os.environ.get("MATPLOTLIB_PATCH", "").lower() == "true":
+    try:
+        from spyderlib import mpl_patch
+        mpl_patch.apply()
+    except ImportError:
+        pass
+
+
+# Set standard outputs encoding:
+# (otherwise, for example, print u"é" will fail)
+encoding = None
+try:
+    import locale
+except ImportError:
+    pass
+else:
+    loc = locale.getdefaultlocale()
+    if loc[1]:
+        encoding = loc[1]
+
+if encoding is None:
+    encoding = "UTF-8"
+
+sys.setdefaultencoding(encoding)
+os.environ['SPYDER_ENCODING'] = encoding
+    
+try:
+    import sitecustomize  #analysis:ignore
+except ImportError:
+    pass
+
+
+# Communication between Spyder and the remote process
+if os.environ.get('SPYDER_SHELL_ID') is None:
+    monitor = None
+else:
+    from spyderlib.widgets.externalshell.monitor import Monitor
+    monitor = Monitor("127.0.0.1",
+                      int(os.environ['SPYDER_I_PORT']),
+                      int(os.environ['SPYDER_N_PORT']),
+                      os.environ['SPYDER_SHELL_ID'],
+                      float(os.environ['SPYDER_AR_TIMEOUT']),
+                      os.environ["SPYDER_AR_STATE"].lower() == "true")
+    monitor.start()
+    
+    def open_in_spyder(source, lineno=1):
+        """
+        Open a source file in Spyder's editor (it could be a filename or a 
+        Python module/package).
+        
+        If you want to use IPython's %edit use %ed instead
+        """
+        try:
+            source = sys.modules[source]
+        except KeyError:
+            source = source
+        if not isinstance(source, basestring):
+            try:
+                source = source.__file__
+            except AttributeError:
+                print >>sys.stderr, "The argument must be either a string"\
+                                    "or a module object"
+        if source.endswith('.pyc'):
+            source = source[:-1]
+        source = osp.abspath(source)
+        if osp.exists(source):
+            monitor.notify_open_file(source, lineno=lineno)
+        else:
+            print >>sys.stderr, "Can't open file %s" % source
+    __builtin__.open_in_spyder = open_in_spyder
+    
+    # * PyQt4:
+    #   * Removing PyQt4 input hook which is not working well on Windows since 
+    #     opening a subprocess do not attach a real console to it
+    #     (with keyboard events...)
+    #   * Replacing it with our own input hook
+    # * PySide:
+    #   * Installing an input hook: this feature is not yet supported 
+    #     natively by PySide
+    if os.environ.get("INSTALL_QT_INPUTHOOK", "").lower() == "true":
+        if os.environ["QT_API"] == 'pyqt':
+            from PyQt4 import QtCore
+            # Removing PyQt's PyOS_InputHook implementation:
+            QtCore.pyqtRemoveInputHook()
+        elif os.environ["QT_API"] == 'pyside':
+            from PySide import QtCore
+            # XXX: when PySide will implement an input hook, we will have to 
+            # remove it here
+        else:
+            assert False
+
+        def qt_inputhook():
+            """Qt input hook for Spyder's console
+            
+            This input hook wait for available stdin data (notified by
+            ExternalPythonShell through the monitor's inputhook_flag
+            attribute), and in the meantime it processes Qt events."""
+            # Refreshing variable explorer, except on first input hook call:
+            # (otherwise, on slow machines, this may freeze Spyder)
+            monitor.refresh_from_inputhook()
+            if os.name == 'nt':
+                try:
+                    # This call fails for Python without readline support
+                    # (or on Windows platforms) when PyOS_InputHook is called
+                    # for the second consecutive time, because the 100-bytes
+                    # stdin buffer is full.
+                    # For more details, see the `PyOS_StdioReadline` function
+                    # in Python source code (Parser/myreadline.c)
+                    sys.stdin.tell()
+                except IOError:
+                    return 0
+            app = QtCore.QCoreApplication.instance()
+            if app and app.thread() is QtCore.QThread.currentThread():
+                timer = QtCore.QTimer()
+                QtCore.QObject.connect(timer, QtCore.SIGNAL('timeout()'),
+                                       app, QtCore.SLOT('quit()'))
+                monitor.toggle_inputhook_flag(False)
+                while not monitor.inputhook_flag:
+                    timer.start(50)
+                    QtCore.QCoreApplication.exec_()
+                    timer.stop()
+#                # Socket-based alternative:
+#                socket = QtNetwork.QLocalSocket()
+#                socket.connectToServer(os.environ['SPYDER_SHELL_ID'])
+#                socket.waitForConnected(-1)
+#                while not socket.waitForReadyRead(10):
+#                    timer.start(50)
+#                    QtCore.QCoreApplication.exec_()
+#                    timer.stop()
+#                socket.read(3)
+#                socket.disconnectFromServer()
+            return 0
+
+        # Installing Spyder's PyOS_InputHook implementation:
+        import ctypes
+        cb_pyfunctype = ctypes.PYFUNCTYPE(ctypes.c_int)(qt_inputhook)
+        pyos_ih = ctypes.c_void_p.in_dll(ctypes.pythonapi, "PyOS_InputHook")
+        pyos_ih.value = ctypes.cast(cb_pyfunctype, ctypes.c_void_p).value
+    else:
+        # Quite limited feature: notify only when a result is displayed in
+        # console (does not notify at every prompt)
+        def displayhook(obj):
+            sys.__displayhook__(obj)
+            monitor.refresh()
+    
+        sys.displayhook = displayhook
+
+
+#===============================================================================
+# Monkey-patching pdb
+#===============================================================================
+
+if os.environ.get("IPYTHON_KERNEL", "").lower() == "true":
+
+    #XXX If Matplotlib is not imported first, the IPython import will fail
+    try:
+        import matplotlib  # analysis:ignore
+    except ImportError:
+        pass
+
+    from IPython.core.debugger import Pdb as ipyPdb
+    pdb.Pdb = ipyPdb
+
+class SpyderPdb(pdb.Pdb):
+    def set_spyder_breakpoints(self):
+        self.clear_all_breaks()
+        #------Really deleting all breakpoints:
+        for bp in bdb.Breakpoint.bpbynumber:
+            if bp:
+                bp.deleteMe()
+        bdb.Breakpoint.next = 1
+        bdb.Breakpoint.bplist = {}
+        bdb.Breakpoint.bpbynumber = [None]
+        #------
+        from spyderlib.config import CONF
+        CONF.load_from_ini()
+        if CONF.get('run', 'breakpoints/enabled', True):
+            breakpoints = CONF.get('run', 'breakpoints', {})
+            i = 0
+            for fname, data in breakpoints.iteritems():
+                for linenumber, condition in data:
+                    i += 1
+                    self.set_break(self.canonic(fname), linenumber,
+                                   cond=condition)
+                    
+    def notify_spyder(self, frame):
+        if not frame:
+            return
+        fname = self.canonic(frame.f_code.co_filename)
+        lineno = frame.f_lineno
+        if isinstance(fname, basestring) and isinstance(lineno, int):
+            if osp.isfile(fname) and monitor is not None:
+                monitor.notify_pdb_step(fname, lineno)
+
+pdb.Pdb = SpyderPdb
+
+#XXX: I know, this function is now also implemented as is in utils/misc.py but
+#     I'm kind of reluctant to import spyderlib in sitecustomize, even if this
+#     import is very clean.
+def monkeypatch_method(cls, patch_name):
+    # This function's code was inspired from the following thread:
+    # "[Python-Dev] Monkeypatching idioms -- elegant or ugly?"
+    # by Robert Brewer <fumanchu at aminus.org>
+    # (Tue Jan 15 19:13:25 CET 2008)
+    """
+    Add the decorated method to the given class; replace as needed.
+    
+    If the named method already exists on the given class, it will
+    be replaced, and a reference to the old method is created as 
+    cls._old<patch_name><name>. If the "_old_<patch_name>_<name>" attribute 
+    already exists, KeyError is raised.
+    """
+    def decorator(func):
+        fname = func.__name__
+        old_func = getattr(cls, fname, None)
+        if old_func is not None:
+            # Add the old func to a list of old funcs.
+            old_ref = "_old_%s_%s" % (patch_name, fname)
+            #print old_ref, old_func
+            old_attr = getattr(cls, old_ref, None)
+            if old_attr is None:
+                setattr(cls, old_ref, old_func)
+            else:
+                raise KeyError("%s.%s already exists."
+                               % (cls.__name__, old_ref))
+        setattr(cls, fname, func)
+        return func
+    return decorator
+
+@monkeypatch_method(pdb.Pdb, 'Pdb')
+def user_return(self, frame, return_value):
+    """This function is called when a return trap is set here."""
+    # This is useful when debugging in an active interpreter (otherwise,
+    # the debugger will stop before reaching the target file)
+    if self._wait_for_mainpyfile:
+        if (self.mainpyfile != self.canonic(frame.f_code.co_filename)
+            or frame.f_lineno<= 0):
+            return
+        self._wait_for_mainpyfile = 0
+    self._old_Pdb_user_return(frame, return_value)
+        
+@monkeypatch_method(pdb.Pdb, 'Pdb')
+def interaction(self, frame, traceback):
+    self.setup(frame, traceback)
+    self.notify_spyder(frame) #-----Spyder-specific-------------------------
+    self.print_stack_entry(self.stack[self.curindex])
+    self.cmdloop()
+    self.forget()
+
+@monkeypatch_method(pdb.Pdb, 'Pdb')
+def reset(self):
+    self._old_Pdb_reset()
+    if monitor is not None:
+        monitor.register_pdb_session(self)
+    self.set_spyder_breakpoints()
+
+#XXX: notify spyder on any pdb command (is that good or too lazy? i.e. is more 
+#     specific behaviour desired?)
+@monkeypatch_method(pdb.Pdb, 'Pdb')
+def postcmd(self, stop, line):
+    self.notify_spyder(self.curframe)
+    return self._old_Pdb_postcmd(stop, line)
+
+
+# Restoring (almost) original sys.path:
+# (Note: do not remove spyderlib_path from sys.path because if Spyder has been
+#  installed using python setup.py install, then this could remove the 
+#  'site-packages' directory from sys.path!)
+try:
+    sys.path.remove(osp.join(spyderlib_path,
+                             "spyderlib", "widgets", "externalshell"))
+except ValueError:
+    pass
+
+# Ignore PyQt4's sip API changes (this should be used wisely -e.g. for
+# debugging- as dynamic API change is not supported by PyQt)
+if os.environ.get("IGNORE_SIP_SETAPI_ERRORS", "").lower() == "true":
+    try:
+        import sip
+        from sip import setapi as original_setapi
+        def patched_setapi(name, no):
+            try:
+                original_setapi(name, no)
+            except ValueError, msg:
+                print >>sys.stderr, "Warning/PyQt4-Spyder (%s)" % str(msg)
+        sip.setapi = patched_setapi
+    except ImportError:
+        pass
+
+
+# The following classes and functions are mainly intended to be used from 
+# an interactive Python session
+class UserModuleDeleter(object):
+    """
+    User Module Deleter (UMD) aims at deleting user modules 
+    to force Python to deeply reload them during import
+    
+    pathlist [list]: blacklist in terms of module path
+    namelist [list]: blacklist in terms of module name
+    """
+    def __init__(self, namelist=None, pathlist=None):
+        if namelist is None:
+            namelist = []
+        self.namelist = namelist+['sitecustomize', 'spyderlib', 'spyderplugins']
+        if pathlist is None:
+            pathlist = []
+        self.pathlist = pathlist
+        self.previous_modules = sys.modules.keys()
+
+    def is_module_blacklisted(self, modname, modpath):
+        for path in [sys.prefix]+self.pathlist:
+            if modpath.startswith(path):
+                return True
+        else:
+            return set(modname.split('.')) & set(self.namelist)
+        
+    def run(self, verbose=False):
+        """
+        Del user modules to force Python to deeply reload them
+        
+        Do not del modules which are considered as system modules, i.e. 
+        modules installed in subdirectories of Python interpreter's binary
+        Do not del C modules
+        """
+        log = []
+        for modname, module in sys.modules.items():
+            if modname not in self.previous_modules:
+                modpath = getattr(module, '__file__', None)
+                if modpath is None:
+                    # *module* is a C module that is statically linked into the 
+                    # interpreter. There is no way to know its path, so we 
+                    # choose to ignore it.
+                    continue
+                if not self.is_module_blacklisted(modname, modpath):
+                    log.append(modname)
+                    del sys.modules[modname]
+        if verbose and log:
+            print "\x1b[4;33m%s\x1b[24m%s\x1b[0m"\
+                  % ("UMD has deleted", ": "+", ".join(log))
+
+__umd__ = None
+
+
+def _get_globals():
+    """Return current Python interpreter globals namespace"""
+    from __main__ import __dict__ as namespace
+    shell = namespace.get('__ipythonshell__')
+    if shell is not None and hasattr(shell, 'user_ns'):
+        # IPython 0.13+ kernel
+        return shell.user_ns
+    else:
+        # Python interpreter
+        return namespace
+    return namespace
+
+
+def runfile(filename, args=None, wdir=None, namespace=None):
+    """
+    Run filename
+    args: command line arguments (string)
+    wdir: working directory
+    """
+    try:
+        filename = filename.decode('utf-8')
+    except (UnicodeError, TypeError):
+        pass
+    global __umd__
+    if os.environ.get("UMD_ENABLED", "").lower() == "true":
+        if __umd__ is None:
+            namelist = os.environ.get("UMD_NAMELIST", None)
+            if namelist is not None:
+                namelist = namelist.split(',')
+            __umd__ = UserModuleDeleter(namelist=namelist)
+        else:
+            verbose = os.environ.get("UMD_VERBOSE", "").lower() == "true"
+            __umd__.run(verbose=verbose)
+    if args is not None and not isinstance(args, basestring):
+        raise TypeError("expected a character buffer object")
+    if namespace is None:
+        namespace = _get_globals()
+    namespace['__file__'] = filename
+    sys.argv = [filename]
+    if args is not None:
+        for arg in args.split():
+            sys.argv.append(arg)
+    if wdir is not None:
+        try:
+            wdir = wdir.decode('utf-8')
+        except (UnicodeError, TypeError):
+            pass
+        os.chdir(wdir)
+    execfile(filename, namespace)
+    sys.argv = ['']
+    namespace.pop('__file__')
+    
+__builtin__.runfile = runfile
+
+
+def debugfile(filename, args=None, wdir=None):
+    """
+    Debug filename
+    args: command line arguments (string)
+    wdir: working directory
+    """
+    debugger = pdb.Pdb()
+    filename = debugger.canonic(filename)
+    debugger._wait_for_mainpyfile = 1
+    debugger.mainpyfile = filename
+    debugger._user_requested_quit = 0
+    debugger.run("runfile(%r, args=%r, wdir=%r)" % (filename, args, wdir))
+
+__builtin__.debugfile = debugfile
+
+
+def evalsc(command):
+    """Evaluate special commands
+    (analog to IPython's magic commands but far less powerful/complete)"""
+    assert command.startswith(('%', '!'))
+    system_command = command.startswith('!')
+    command = command[1:].strip()
+    if system_command:
+        # System command
+        if command.startswith('cd '):
+            evalsc('%'+command)
+        else:
+            from subprocess import Popen, PIPE
+            Popen(command, shell=True, stdin=PIPE)
+            print '\n'
+    else:
+        # General command
+        namespace = _get_globals()
+        import re
+        clear_match = re.match(r"^clear ([a-zA-Z0-9_, ]+)", command)
+        cd_match = re.match(r"^cd \"?\'?([a-zA-Z0-9_\ \:\\\/\.]+)", command)
+        if cd_match:
+            os.chdir(eval('r"%s"' % cd_match.groups()[0].strip()))
+        elif clear_match:
+            varnames = clear_match.groups()[0].replace(' ', '').split(',')
+            for varname in varnames:
+                try:
+                    namespace.pop(varname)
+                except KeyError:
+                    pass
+        elif command in ('cd', 'pwd'):
+            print os.getcwdu()
+        elif command == 'ls':
+            if os.name == 'nt':
+                evalsc('!dir')
+            else:
+                evalsc('!ls')
+        elif command == 'scientific':
+            from spyderlib import baseconfig
+            execfile(baseconfig.SCIENTIFIC_STARTUP, namespace)
+        else:
+            raise NotImplementedError("Unsupported command: '%s'" % command)
+
+__builtin__.evalsc = evalsc
+
+
+# Restoring original PYTHONPATH
+try:
+    os.environ['PYTHONPATH'] = os.environ['OLD_PYTHONPATH']
+    del os.environ['OLD_PYTHONPATH']
+except KeyError:
+    if os.environ.get('PYTHONPATH') is not None:
+        del os.environ['PYTHONPATH']